#ifndef HALIDE_GENERATOR_H_
#define HALIDE_GENERATOR_H_

/** \file
 *
 * Generator is a class used to encapsulate the building of Funcs in user
 * pipelines. A Generator is agnostic to JIT vs AOT compilation; it can be used for
 * either purpose, but is especially convenient to use for AOT compilation.
 *
 * A Generator explicitly declares the Inputs and Outputs associated for a given
 * pipeline, and separates the code for constructing the outputs from the code from
 * scheduling them. For instance:
 *
 * \code
 *     class Blur : public Generator<Blur> {
 *     public:
 *         Input<Func> input{"input", UInt(16), 2};
 *         Output<Func> output{"output", UInt(16), 2};
 *         void generate() {
 *             blur_x(x, y) = (input(x, y) + input(x+1, y) + input(x+2, y))/3;
 *             blur_y(x, y) = (blur_x(x, y) + blur_x(x, y+1) + blur_x(x, y+2))/3;
 *             output(x, y) = blur(x, y);
 *         }
 *         void schedule() {
 *             blur_y.split(y, y, yi, 8).parallel(y).vectorize(x, 8);
 *             blur_x.store_at(blur_y, y).compute_at(blur_y, yi).vectorize(x, 8);
 *         }
 *     private:
 *         Var x, y, xi, yi;
 *         Func blur_x, blur_y;
 *     };
 * \endcode
 *
 * Halide can compile a Generator into the correct pipeline by introspecting these
 * values and constructing an appropriate signature based on them.
 *
 * A Generator must provide implementations of two methods:
 *
 *   - generate(), which must fill in all Output Func(s), but should not do any
 * scheduling
 *   - schedule(), which should do scheduling for any intermediate and
 * output Funcs
 *
 * Inputs can be any C++ scalar type:
 *
 * \code
 *     Input<float> radius{"radius"};
 *     Input<int32_t> increment{"increment"};
 * \endcode
 *
 * An Input<Func> is (essentially) like an ImageParam, except that it may (or may
 * not) not be backed by an actual buffer, and thus has no defined extents.
 *
 * \code
 *     Input<Func> input{"input", Float(32), 2};
 * \endcode
 *
 * You can optionally make the type and/or dimensions of Input<Func> unspecified,
 * in which case the value is simply inferred from the actual Funcs passed to them.
 * Of course, if you specify an explicit Type or Dimension, we still require the
 * input Func to match, or a compilation error results.
 *
 * \code
 *     Input<Func> input{ "input", 3 };  // require 3-dimensional Func,
 *                                       // but leave Type unspecified
 * \endcode
 *
 * A Generator must explicitly list the output(s) it produces:
 *
 * \code
 *     Output<Func> output{"output", Float(32), 2};
 * \endcode
 *
 * You can specify an output that returns a Tuple by specifying a list of Types:
 *
 * \code
 *     class Tupler : Generator<Tupler> {
 *       Input<Func> input{"input", Int(32), 2};
 *       Output<Func> output{"output", {Float(32), UInt(8)}, 2};
 *       void generate() {
 *         Var x, y;
 *         Expr a = cast<float>(input(x, y));
 *         Expr b = cast<uint8_t>(input(x, y));
 *         output(x, y) = Tuple(a, b);
 *       }
 *     };
 * \endcode
 *
 * You can also specify Output<X> for any scalar type (except for Handle types);
 * this is merely syntactic sugar on top of a zero-dimensional Func, but can be
 * quite handy, especially when used with multiple outputs:
 *
 * \code
 *     Output<float> sum{"sum"};  // equivalent to Output<Func> {"sum", Float(32), 0}
 * \endcode
 *
 * As with Input<Func>, you can optionally make the type and/or dimensions of an
 * Output<Func> unspecified; any unspecified types must be resolved via an
 * implicit GeneratorParam in order to use top-level compilation.
 *
 * You can also declare an *array* of Input or Output, by using an array type
 * as the type parameter:
 *
 * \code
 *     // Takes exactly 3 images and outputs exactly 3 sums.
 *     class SumRowsAndColumns : Generator<SumRowsAndColumns> {
 *       Input<Func[3]> inputs{"inputs", Float(32), 2};
 *       Input<int32_t[2]> extents{"extents"};
 *       Output<Func[3]> sums{"sums", Float(32), 1};
 *       void generate() {
 *         assert(inputs.size() == sums.size());
 *         // assume all inputs are same extent
 *         Expr width = extent[0];
 *         Expr height = extent[1];
 *         for (size_t i = 0; i < inputs.size(); ++i) {
 *           RDom r(0, width, 0, height);
 *           sums[i]() = 0.f;
 *           sums[i]() += inputs[i](r.x, r.y);
 *          }
 *       }
 *     };
 * \endcode
 *
 * You can also leave array size unspecified, with some caveats:
 *   - For ahead-of-time compilation, Inputs must have a concrete size specified
 *     via a GeneratorParam at build time (e.g., pyramid.size=3)
 *   - For JIT compilation via a Stub, Inputs array sizes will be inferred
 *     from the vector passed.
 *   - For ahead-of-time compilation, Outputs may specify a concrete size
 *     via a GeneratorParam at build time (e.g., pyramid.size=3), or the
 *     size can be specified via a resize() method.
 *
 * \code
 *     class Pyramid : public Generator<Pyramid> {
 *     public:
 *         GeneratorParam<int32_t> levels{"levels", 10};
 *         Input<Func> input{ "input", Float(32), 2 };
 *         Output<Func[]> pyramid{ "pyramid", Float(32), 2 };
 *         void generate() {
 *             pyramid.resize(levels);
 *             pyramid[0](x, y) = input(x, y);
 *             for (int i = 1; i < pyramid.size(); i++) {
 *                 pyramid[i](x, y) = (pyramid[i-1](2*x, 2*y) +
 *                                    pyramid[i-1](2*x+1, 2*y) +
 *                                    pyramid[i-1](2*x, 2*y+1) +
 *                                    pyramid[i-1](2*x+1, 2*y+1))/4;
 *             }
 *         }
 *     };
 * \endcode
 *
 * A Generator can also be customized via compile-time parameters (GeneratorParams
 * or ScheduleParams), which affect code generation. While a GeneratorParam can
 * be used from anywhere inside a Generator (either the generate() or
 * schedule() method), ScheduleParam should be accessed only within the
 * schedule() method. (This is not currently a compile-time error but may become
 * one in the future.)
 *
 * GeneratorParams, ScheduleParams, Inputs, and Outputs are (by convention) always
 * public and always declared at the top of the Generator class, in the order
 *
 * \code
 *     GeneratorParam(s)
 *     ScheduleParam(s)
 *     Input<Func>(s)
 *     Input<non-Func>(s)
 *     Output<Func>(s)
 * \endcode
 *
 * Note that the Inputs and Outputs will appear in the C function call in the order
 * they are declared. All Input<Func> and Output<Func> are represented as buffer_t;
 * all other Input<> are the appropriate C++ scalar type. (GeneratorParams are
 * always referenced by name, not position, so their order is irrelevant.)
 *
 * All Inputs and Outputs must have explicit names, and all such names must match
 * the regex [A-Za-z][A-Za-z_0-9]* (i.e., essentially a C/C++ variable name, with
 * some extra restrictions on underscore use). By convention, the name should match
 * the member-variable name.
 *
 * Generators are added to a global registry to simplify AOT build mechanics; this
 * is done by simply using the HALIDE_REGISTER_GENERATOR macro at global scope:
 *
 * \code
 *      HALIDE_REGISTER_GENERATOR(ExampleGen, "jit_example")
 * \endcode
 *
 * The registered name of the Generator is provided must match the same rules as
 * Input names, above.
 *
 * Note that a Generator is always executed with a specific Target assigned to it,
 * that you can access via the get_target() method. (You should *not* use the
 * global get_target_from_environment(), etc. methods provided in Target.h)
 *
 * (Note that there are older variations of Generator that differ from what's
 * documented above; these are still supported but not described here. See
 * https://github.com/halide/Halide/wiki/Old-Generator-Documentation for
 * more information.)
 */

#include <algorithm>
#include <iterator>
#include <limits>
#include <memory>
#include <mutex>
#include <sstream>
#include <string>
#include <type_traits>
#include <vector>

#include "Func.h"
#include "ExternalCode.h"
#include "Introspection.h"
#include "ObjectInstanceRegistry.h"
#include "ScheduleParam.h"
#include "Target.h"

namespace Halide {

template<typename T> class Buffer;

namespace Internal {

EXPORT void generator_test();

/**
 * ValueTracker is an internal utility class that attempts to track and flag certain
 * obvious Stub-related errors at Halide compile time: it tracks the constraints set
 * on any Parameter-based argument (i.e., Input<Buffer> and Output<Buffer>) to
 * ensure that incompatible values aren't set.
 *
 * e.g.: if a Generator A requires stride[0] == 1,
 * and Generator B uses Generator A via stub, but requires stride[0] == 4,
 * we should be able to detect this at Halide compilation time, and fail immediately,
 * rather than producing code that fails at runtime and/or runs slowly due to
 * vectorization being unavailable.
 *
 * We do this by tracking the active values at entrance and exit to all user-provided
 * Generator methods (build()/generate()/schedule()); if we ever find more than two unique
 * values active, we know we have a potential conflict. ("two" here because the first
 * value is the default value for a given constraint.)
 *
 * Note that this won't catch all cases:
 * -- JIT compilation has no way to check for conflicts at the top-level
 * -- constraints that match the default value (e.g. if dim(0).set_stride(1) is the
 * first value seen by the tracker) will be ignored, so an explicit requirement set
 * this way can be missed
 *
 * Nevertheless, this is likely to be much better than nothing when composing multiple
 * layers of Stubs in a single fused result.
 */
class ValueTracker {
private:
    std::map<std::string, std::vector<std::vector<Expr>>> values_history;
    const size_t max_unique_values;
public:
    explicit ValueTracker(size_t max_unique_values = 2) : max_unique_values(max_unique_values) {}
    EXPORT void track_values(const std::string &name, const std::vector<Expr> &values);
};

EXPORT std::vector<Expr> parameter_constraints(const Parameter &p);

template <typename T>
NO_INLINE std::string enum_to_string(const std::map<std::string, T> &enum_map, const T& t) {
    for (auto key_value : enum_map) {
        if (t == key_value.second) {
            return key_value.first;
        }
    }
    user_error << "Enumeration value not found.\n";
    return "";
}

template <typename T>
T enum_from_string(const std::map<std::string, T> &enum_map, const std::string& s) {
    auto it = enum_map.find(s);
    user_assert(it != enum_map.end()) << "Enumeration value not found: " << s << "\n";
    return it->second;
}

EXPORT extern const std::map<std::string, Halide::Type> &get_halide_type_enum_map();
inline std::string halide_type_to_enum_string(const Type &t) {
    return enum_to_string(get_halide_type_enum_map(), t);
}

EXPORT extern const std::map<std::string, Halide::LoopLevel> &get_halide_looplevel_enum_map();
inline std::string halide_looplevel_to_enum_string(const LoopLevel &loop_level){
    return enum_to_string(get_halide_looplevel_enum_map(), loop_level);
}

// Convert a Halide Type into a string representation of its C source.
// e.g., Int(32) -> "Halide::Int(32)"
EXPORT std::string halide_type_to_c_source(const Type &t);

// Convert a Halide Type into a string representation of its C Source.
// e.g., Int(32) -> "int32_t"
EXPORT std::string halide_type_to_c_type(const Type &t);

/** generate_filter_main() is a convenient wrapper for GeneratorRegistry::create() +
 * compile_to_files(); it can be trivially wrapped by a "real" main() to produce a
 * command-line utility for ahead-of-time filter compilation. */
EXPORT int generate_filter_main(int argc, char **argv, std::ostream &cerr);

// select_type<> is to std::conditional as switch is to if:
// it allows a multiway compile-time type definition via the form
//
//    select_type<cond<condition1, type1>,
//                cond<condition2, type2>,
//                ....
//                cond<conditionN, typeN>>::type
//
// Note that the conditions are evaluated in order; the first evaluating to true
// is chosen.
//
// Note that if no conditions evaluate to true, the resulting type is illegal
// and will produce a compilation error. (You can provide a default by simply
// using cond<true, SomeType> as the final entry.)
template<bool B, typename T>
struct cond {
    static constexpr bool value = B;
    using type = T;
};

template <typename First, typename... Rest>
struct select_type : std::conditional<First::value, typename First::type, typename select_type<Rest...>::type> { };

template<typename First>
struct select_type<First> { using type = typename std::conditional<First::value, typename First::type, void>::type; };

class GeneratorBase;

class GeneratorParamBase {
public:
    EXPORT explicit GeneratorParamBase(const std::string &name);
    EXPORT virtual ~GeneratorParamBase();

    const std::string name;

    // overload the set() function to call the right virtual method based on type.
    // This allows us to attempt to set a GeneratorParam via a
    // plain C++ type, even if we don't know the specific templated
    // subclass. Attempting to set the wrong type will assert.
    // Notice that there is no typed setter for Enums, for obvious reasons;
    // setting enums in an unknown type must fallback to using set_from_string.
    //
    // It's always a bit iffy to use macros for this, but IMHO it clarifies the situation here.
#define HALIDE_GENERATOR_PARAM_TYPED_SETTER(TYPE) \
    virtual void set(const TYPE &new_value) = 0;

    HALIDE_GENERATOR_PARAM_TYPED_SETTER(bool)
    HALIDE_GENERATOR_PARAM_TYPED_SETTER(int8_t)
    HALIDE_GENERATOR_PARAM_TYPED_SETTER(int16_t)
    HALIDE_GENERATOR_PARAM_TYPED_SETTER(int32_t)
    HALIDE_GENERATOR_PARAM_TYPED_SETTER(int64_t)
    HALIDE_GENERATOR_PARAM_TYPED_SETTER(uint8_t)
    HALIDE_GENERATOR_PARAM_TYPED_SETTER(uint16_t)
    HALIDE_GENERATOR_PARAM_TYPED_SETTER(uint32_t)
    HALIDE_GENERATOR_PARAM_TYPED_SETTER(uint64_t)
    HALIDE_GENERATOR_PARAM_TYPED_SETTER(float)
    HALIDE_GENERATOR_PARAM_TYPED_SETTER(double)
    HALIDE_GENERATOR_PARAM_TYPED_SETTER(Target)
    HALIDE_GENERATOR_PARAM_TYPED_SETTER(Type)

#undef HALIDE_GENERATOR_PARAM_TYPED_SETTER

    // Add overloads for string and char*
    void set(const std::string &new_value) { set_from_string(new_value); }
    void set(const char *new_value) { set_from_string(std::string(new_value)); }

protected:
    friend class GeneratorBase;
    friend class StubEmitter;

    EXPORT void check_value_readable() const;
    EXPORT void check_value_writable() const;

    // All GeneratorParams are settable from string.
    virtual void set_from_string(const std::string &value_string) = 0;

    virtual std::string to_string() const = 0;
    virtual std::string call_to_string(const std::string &v) const = 0;
    virtual std::string get_c_type() const = 0;

    virtual std::string get_type_decls() const {
        return "";
    }

    virtual std::string get_default_value() const {
        return to_string();
    }

    virtual std::string get_template_type() const {
        return get_c_type();
    }

    virtual std::string get_template_value() const {
        return get_default_value();
    }

    virtual bool is_synthetic_param() const {
        return false;
    }

    EXPORT void fail_wrong_type(const char *type);

private:
    explicit GeneratorParamBase(const GeneratorParamBase &) = delete;
    void operator=(const GeneratorParamBase &) = delete;

    // Generator which owns this GeneratorParam. Note that this will be null
    // initially; the GeneratorBase itself will set this field when it initially
    // builds its info about params. However, since it (generally) isn't
    // appropriate for GeneratorParam<> to be declared outside of a Generator,
    // all reasonable non-testing code should expect this to be non-null.
    GeneratorBase *generator{nullptr};
};

template<typename T>
class GeneratorParamImpl : public GeneratorParamBase {
public:
    using type = T;

    GeneratorParamImpl(const std::string &name, const T &value) : GeneratorParamBase(name), value_(value) {}

    T value() const { check_value_readable(); return value_; }

    operator T() const { return this->value(); }

    operator Expr() const { return make_const(type_of<T>(), this->value()); }

#define HALIDE_GENERATOR_PARAM_TYPED_SETTER(TYPE) \
    void set(const TYPE &new_value) override { typed_setter_impl<TYPE>(new_value, #TYPE); }

    HALIDE_GENERATOR_PARAM_TYPED_SETTER(bool)
    HALIDE_GENERATOR_PARAM_TYPED_SETTER(int8_t)
    HALIDE_GENERATOR_PARAM_TYPED_SETTER(int16_t)
    HALIDE_GENERATOR_PARAM_TYPED_SETTER(int32_t)
    HALIDE_GENERATOR_PARAM_TYPED_SETTER(int64_t)
    HALIDE_GENERATOR_PARAM_TYPED_SETTER(uint8_t)
    HALIDE_GENERATOR_PARAM_TYPED_SETTER(uint16_t)
    HALIDE_GENERATOR_PARAM_TYPED_SETTER(uint32_t)
    HALIDE_GENERATOR_PARAM_TYPED_SETTER(uint64_t)
    HALIDE_GENERATOR_PARAM_TYPED_SETTER(float)
    HALIDE_GENERATOR_PARAM_TYPED_SETTER(double)
    HALIDE_GENERATOR_PARAM_TYPED_SETTER(Target)
    HALIDE_GENERATOR_PARAM_TYPED_SETTER(Type)

#undef HALIDE_GENERATOR_PARAM_TYPED_SETTER

protected:
    virtual void set_impl(const T &new_value) { check_value_writable(); value_ = new_value; }

private:
    T value_;

    template <typename T2, typename std::enable_if<std::is_convertible<T2, T>::value>::type * = nullptr>
    HALIDE_ALWAYS_INLINE void typed_setter_impl(const T2 &value, const char * msg) {
        check_value_writable();
        // Arithmetic types must roundtrip losslessly.
        if (!std::is_same<T, T2>::value &&
            std::is_arithmetic<T>::value &&
            std::is_arithmetic<T2>::value) {
            const T t = Convert<T2, T>::value(value);
            const T2 t2 = Convert<T, T2>::value(t);
            if (t2 != value) {
                fail_wrong_type(msg);
            }
        }
        value_ = Convert<T2, T>::value(value);
    }

    template <typename T2, typename std::enable_if<!std::is_convertible<T2, T>::value>::type * = nullptr>
    HALIDE_ALWAYS_INLINE void typed_setter_impl(const T2 &, const char *msg) {
        fail_wrong_type(msg);
    }
};

// Stubs for type-specific implementations of GeneratorParam, to avoid
// many complex enable_if<> statements that were formerly spread through the
// implementation. Note that not all of these need to be templated classes,
// (e.g. for GeneratorParam_Target, T == Target always), but are declared
// that way for symmetry of declaration.
template<typename T>
class GeneratorParam_Target : public GeneratorParamImpl<T> {
public:
    GeneratorParam_Target(const std::string &name, const T &value) : GeneratorParamImpl<T>(name, value) {}

    void set_from_string(const std::string &new_value_string) override {
        this->set(Target(new_value_string));
    }

    std::string to_string() const override {
        return this->value().to_string();
    }

    std::string call_to_string(const std::string &v) const override {
        std::ostringstream oss;
        oss << v << ".to_string()";
        return oss.str();
    }

    std::string get_c_type() const override {
        return "Target";
    }
};

template<typename T>
class GeneratorParam_Arithmetic : public GeneratorParamImpl<T> {
public:
    GeneratorParam_Arithmetic(const std::string &name,
                              const T &value,
                              const T &min = std::numeric_limits<T>::lowest(),
                              const T &max = std::numeric_limits<T>::max())
        : GeneratorParamImpl<T>(name, value), min(min), max(max) {
        // call set() to ensure value is clamped to min/max
        this->set(value);
    }

    void set_impl(const T &new_value) override {
        user_assert(new_value >= min && new_value <= max) << "Value out of range: " << new_value;
        GeneratorParamImpl<T>::set_impl(new_value);
    }

    void set_from_string(const std::string &new_value_string) override {
        std::istringstream iss(new_value_string);
        T t;
        iss >> t;
        user_assert(!iss.fail() && iss.get() == EOF) << "Unable to parse: " << new_value_string;
        this->set(t);
    }

    std::string to_string() const override {
        std::ostringstream oss;
        oss << this->value();
        if (std::is_same<T, float>::value) {
            // If the constant has no decimal point ("1")
            // we must append one before appending "f"
            if (oss.str().find(".") == std::string::npos) {
                oss << ".";
            }
            oss << "f";
        }
        return oss.str();
    }

    std::string call_to_string(const std::string &v) const override {
        std::ostringstream oss;
        oss << "std::to_string(" << v << ")";
        return oss.str();
    }

    std::string get_c_type() const override {
        std::ostringstream oss;
        if (std::is_same<T, float>::value) {
            return "float";
        } else if (std::is_same<T, double>::value) {
            return "double";
        } else if (std::is_integral<T>::value) {
            if (std::is_unsigned<T>::value) oss << 'u';
            oss << "int" << (sizeof(T) * 8) << "_t";
            return oss.str();
        } else {
            user_error << "Unknown arithmetic type\n";
            return "";
        }
    }

private:
    const T min, max;
};

template<typename T>
class GeneratorParam_Bool : public GeneratorParam_Arithmetic<T> {
public:
    GeneratorParam_Bool(const std::string &name, const T &value) : GeneratorParam_Arithmetic<T>(name, value) {}

    void set_from_string(const std::string &new_value_string) override {
        bool v = false;
        if (new_value_string == "true") {
            v = true;
        } else if (new_value_string == "false") {
            v = false;
        } else {
            user_assert(false) << "Unable to parse bool: " << new_value_string;
        }
        this->set(v);
    }

    std::string to_string() const override {
        return this->value() ? "true" : "false";
    }

    std::string call_to_string(const std::string &v) const override {
        std::ostringstream oss;
        oss << "(" << v << ") ? \"true\" : \"false\"";
        return oss.str();
    }

    std::string get_c_type() const override {
        return "bool";
    }
};

template<typename T>
class GeneratorParam_Enum : public GeneratorParamImpl<T> {
public:
    GeneratorParam_Enum(const std::string &name, const T &value, const std::map<std::string, T> &enum_map)
        : GeneratorParamImpl<T>(name, value), enum_map(enum_map) {}

    // define a "set" that takes our specific enum (but don't hide the inherited virtual functions)
    using GeneratorParamImpl<T>::set;

    template <typename T2 = T, typename std::enable_if<!std::is_same<T2, Type>::value>::type * = nullptr>
    void set(const T &e) {
        this->set_impl(e);        
    }

    void set_from_string(const std::string &new_value_string) override {
        auto it = enum_map.find(new_value_string);
        user_assert(it != enum_map.end()) << "Enumeration value not found: " << new_value_string;
        this->set_impl(it->second);
    }

    std::string to_string() const override {
        return enum_to_string(enum_map, this->value());
    }

    std::string call_to_string(const std::string &v) const override {
        return "Enum_" + this->name + "_map().at(" + v + ")";
    }

    std::string get_c_type() const override {
        return "Enum_" + this->name;
    }

    std::string get_default_value() const override {
        return "Enum_" + this->name + "::" + enum_to_string(enum_map, this->value());
    }

    std::string get_type_decls() const override {
        std::ostringstream oss;
        oss << "enum class Enum_" << this->name << " {\n";
        for (auto key_value : enum_map) {
            oss << "  " << key_value.first << ",\n";
        }
        oss << "};\n";
        oss << "\n";

        // TODO: since we generate the enums, we could probably just use a vector (or array!) rather than a map,
        // since we can ensure that the enum values are a nice tight range.
        oss << "inline NO_INLINE const std::map<Enum_" << this->name << ", std::string>& Enum_" << this->name << "_map() {\n";
        oss << "  static const std::map<Enum_" << this->name << ", std::string> m = {\n";
        for (auto key_value : enum_map) {
            oss << "    { Enum_" << this->name << "::" << key_value.first << ", \"" << key_value.first << "\"},\n";
        }
        oss << "  };\n";
        oss << "  return m;\n";
        oss << "};\n";
        return oss.str();
    }

private:
    const std::map<std::string, T> enum_map;
};

template<typename T>
class GeneratorParam_Type : public GeneratorParam_Enum<T> {
public:
    GeneratorParam_Type(const std::string &name, const T &value)
        : GeneratorParam_Enum<T>(name, value, get_halide_type_enum_map()) {}

    std::string call_to_string(const std::string &v) const override {
        return "Halide::Internal::halide_type_to_enum_string(" + v + ")";
    }

    std::string get_c_type() const override {
        return "Type";
    }

    std::string get_template_type() const override {
        return "typename";
    }

    std::string get_template_value() const override {
        return halide_type_to_c_type(this->value());
    }

    std::string get_default_value() const override {
        return halide_type_to_c_source(this->value());
    }

    std::string get_type_decls() const override {
        return "";
    }
};

template<typename T>
using GeneratorParamImplBase =
    typename select_type<
        cond<std::is_same<T, Target>::value,    GeneratorParam_Target<T>>,
        cond<std::is_same<T, Type>::value,      GeneratorParam_Type<T>>,
        cond<std::is_same<T, bool>::value,      GeneratorParam_Bool<T>>,
        cond<std::is_arithmetic<T>::value,      GeneratorParam_Arithmetic<T>>,
        cond<std::is_enum<T>::value,            GeneratorParam_Enum<T>>
    >::type;

}  // namespace Internal

/** GeneratorParam is a templated class that can be used to modify the behavior
 * of the Generator at code-generation time. GeneratorParams are commonly
 * specified in build files (e.g. Makefile) to customize the behavior of
 * a given Generator, thus they have a very constrained set of types to allow
 * for efficient specification via command-line flags. A GeneratorParam can be:
 *   - any float or int type.
 *   - bool
 *   - enum
 *   - Halide::Target
 *   - Halide::Type
 * All GeneratorParams have a default value. Arithmetic types can also
 * optionally specify min and max. Enum types must specify a string-to-value
 * map.
 *
 * Halide::Type is treated as though it were an enum, with the mappings:
 *
 *   "int8"     Halide::Int(8)
 *   "int16"    Halide::Int(16)
 *   "int32"    Halide::Int(32)
 *   "uint8"    Halide::UInt(8)
 *   "uint16"   Halide::UInt(16)
 *   "uint32"   Halide::UInt(32)
 *   "float32"  Halide::Float(32)
 *   "float64"  Halide::Float(64)
 *
 * No vector Types are currently supported by this mapping.
 *
 */
template <typename T>
class GeneratorParam : public Internal::GeneratorParamImplBase<T> {
public:
    GeneratorParam(const std::string &name, const T &value)
        : Internal::GeneratorParamImplBase<T>(name, value) {}

    GeneratorParam(const std::string &name, const T &value, const T &min, const T &max)
        : Internal::GeneratorParamImplBase<T>(name, value, min, max) {}

    GeneratorParam(const std::string &name, const T &value, const std::map<std::string, T> &enum_map)
        : Internal::GeneratorParamImplBase<T>(name, value, enum_map) {}

    GeneratorParam(const std::string &name, const std::string &value)
        : Internal::GeneratorParamImplBase<T>(name, value) {}
};


/** Addition between GeneratorParam<T> and any type that supports operator+ with T.
 * Returns type of underlying operator+. */
// @{
template <typename Other, typename T>
decltype((Other)0 + (T)0) operator+(const Other &a, const GeneratorParam<T> &b) { return a + (T)b; }
template <typename Other, typename T>
decltype((T)0 + (Other)0) operator+(const GeneratorParam<T> &a, const Other & b) { return (T)a + b; }
// @}

/** Subtraction between GeneratorParam<T> and any type that supports operator- with T.
 * Returns type of underlying operator-. */
// @{
template <typename Other, typename T>
decltype((Other)0 - (T)0) operator-(const Other & a, const GeneratorParam<T> &b) { return a - (T)b; }
template <typename Other, typename T>
decltype((T)0 - (Other)0)  operator-(const GeneratorParam<T> &a, const Other & b) { return (T)a - b; }
// @}

/** Multiplication between GeneratorParam<T> and any type that supports operator* with T.
 * Returns type of underlying operator*. */
// @{
template <typename Other, typename T>
decltype((Other)0 * (T)0) operator*(const Other &a, const GeneratorParam<T> &b) { return a * (T)b; }
template <typename Other, typename T>
decltype((Other)0 * (T)0) operator*(const GeneratorParam<T> &a, const Other &b) { return (T)a * b; }
// @}

/** Division between GeneratorParam<T> and any type that supports operator/ with T.
 * Returns type of underlying operator/. */
// @{
template <typename Other, typename T>
decltype((Other)0 / (T)1) operator/(const Other &a, const GeneratorParam<T> &b) { return a / (T)b; }
template <typename Other, typename T>
decltype((T)0 / (Other)1) operator/(const GeneratorParam<T> &a, const Other &b) { return (T)a / b; }
// @}

/** Modulo between GeneratorParam<T> and any type that supports operator% with T.
 * Returns type of underlying operator%. */
// @{
template <typename Other, typename T>
decltype((Other)0 % (T)1) operator%(const Other &a, const GeneratorParam<T> &b) { return a % (T)b; }
template <typename Other, typename T>
decltype((T)0 % (Other)1) operator%(const GeneratorParam<T> &a, const Other &b) { return (T)a % b; }
// @}

/** Greater than comparison between GeneratorParam<T> and any type that supports operator> with T.
 * Returns type of underlying operator>. */
// @{
template <typename Other, typename T>
decltype((Other)0 > (T)1) operator>(const Other &a, const GeneratorParam<T> &b) { return a > (T)b; }
template <typename Other, typename T>
decltype((T)0 > (Other)1) operator>(const GeneratorParam<T> &a, const Other &b) { return (T)a > b; }
// @}

/** Less than comparison between GeneratorParam<T> and any type that supports operator< with T.
 * Returns type of underlying operator<. */
// @{
template <typename Other, typename T>
decltype((Other)0 < (T)1) operator<(const Other &a, const GeneratorParam<T> &b) { return a < (T)b; }
template <typename Other, typename T>
decltype((T)0 < (Other)1) operator<(const GeneratorParam<T> &a, const Other &b) { return (T)a < b; }
// @}

/** Greater than or equal comparison between GeneratorParam<T> and any type that supports operator>= with T.
 * Returns type of underlying operator>=. */
// @{
template <typename Other, typename T>
decltype((Other)0 >= (T)1) operator>=(const Other &a, const GeneratorParam<T> &b) { return a >= (T)b; }
template <typename Other, typename T>
decltype((T)0 >= (Other)1) operator>=(const GeneratorParam<T> &a, const Other &b) { return (T)a >= b; }
// @}

/** Less than or equal comparison between GeneratorParam<T> and any type that supports operator<= with T.
 * Returns type of underlying operator<=. */
// @{
template <typename Other, typename T>
decltype((Other)0 <= (T)1) operator<=(const Other &a, const GeneratorParam<T> &b) { return a <= (T)b; }
template <typename Other, typename T>
decltype((T)0 <= (Other)1) operator<=(const GeneratorParam<T> &a, const Other &b) { return (T)a <= b; }
// @}

/** Equality comparison between GeneratorParam<T> and any type that supports operator== with T.
 * Returns type of underlying operator==. */
// @{
template <typename Other, typename T>
decltype((Other)0 == (T)1) operator==(const Other &a, const GeneratorParam<T> &b) { return a == (T)b; }
template <typename Other, typename T>
decltype((T)0 == (Other)1) operator==(const GeneratorParam<T> &a, const Other &b) { return (T)a == b; }
// @}

/** Inequality comparison between between GeneratorParam<T> and any type that supports operator!= with T.
 * Returns type of underlying operator!=. */
// @{
template <typename Other, typename T>
decltype((Other)0 != (T)1) operator!=(const Other &a, const GeneratorParam<T> &b) { return a != (T)b; }
template <typename Other, typename T>
decltype((T)0 != (Other)1) operator!=(const GeneratorParam<T> &a, const Other &b) { return (T)a != b; }
// @}

/** Logical and between between GeneratorParam<T> and any type that supports operator&& with T.
 * Returns type of underlying operator&&. */
// @{
template <typename Other, typename T>
decltype((Other)0 && (T)1) operator&&(const Other &a, const GeneratorParam<T> &b) { return a && (T)b; }
template <typename Other, typename T>
decltype((T)0 && (Other)1) operator&&(const GeneratorParam<T> &a, const Other &b) { return (T)a && b; }
// @}

/** Logical or between between GeneratorParam<T> and any type that supports operator&& with T.
 * Returns type of underlying operator||. */
// @{
template <typename Other, typename T>
decltype((Other)0 || (T)1) operator||(const Other &a, const GeneratorParam<T> &b) { return a || (T)b; }
template <typename Other, typename T>
decltype((T)0 || (Other)1) operator||(const GeneratorParam<T> &a, const Other &b) { return (T)a || b; }
// @}

/* min and max are tricky as the language support for these is in the std
 * namespace. In order to make this work, forwarding functions are used that
 * are declared in a namespace that has std::min and std::max in scope.
 */
namespace Internal { namespace GeneratorMinMax {

using std::max;
using std::min;

template <typename Other, typename T>
decltype(min((Other)0, (T)1)) min_forward(const Other &a, const GeneratorParam<T> &b) { return min(a, (T)b); }
template <typename Other, typename T>
decltype(min((T)0, (Other)1)) min_forward(const GeneratorParam<T> &a, const Other &b) { return min((T)a, b); }

template <typename Other, typename T>
decltype(max((Other)0, (T)1)) max_forward(const Other &a, const GeneratorParam<T> &b) { return max(a, (T)b); }
template <typename Other, typename T>
decltype(max((T)0, (Other)1)) max_forward(const GeneratorParam<T> &a, const Other &b) { return max((T)a, b); }

}}

/** Compute minimum between GeneratorParam<T> and any type that supports min with T.
 * Will automatically import std::min. Returns type of underlying min call. */
// @{
template <typename Other, typename T>
auto min(const Other &a, const GeneratorParam<T> &b) -> decltype(Internal::GeneratorMinMax::min_forward(a, b)) {
    return Internal::GeneratorMinMax::min_forward(a, b);
}
template <typename Other, typename T>
auto min(const GeneratorParam<T> &a, const Other &b) -> decltype(Internal::GeneratorMinMax::min_forward(a, b)) {
    return Internal::GeneratorMinMax::min_forward(a, b);
}
// @}

/** Compute the maximum value between GeneratorParam<T> and any type that supports max with T.
 * Will automatically import std::max. Returns type of underlying max call. */
// @{
template <typename Other, typename T>
auto max(const Other &a, const GeneratorParam<T> &b) -> decltype(Internal::GeneratorMinMax::max_forward(a, b)) {
    return Internal::GeneratorMinMax::max_forward(a, b);
}
template <typename Other, typename T>
auto max(const GeneratorParam<T> &a, const Other &b) -> decltype(Internal::GeneratorMinMax::max_forward(a, b)) {
    return Internal::GeneratorMinMax::max_forward(a, b);
}
// @}

/** Not operator for GeneratorParam */
template <typename T>
decltype(!(T)0) operator!(const GeneratorParam<T> &a) { return !(T)a; }

namespace Internal {

template<typename T2> class GeneratorInput_Buffer;

enum class IOKind { Scalar, Function, Buffer };

/**
 * StubInputBuffer is the placeholder that a Stub uses when it requires
 * a Buffer for an input (rather than merely a Func or Expr). It is constructed
 * to allow only two possible sorts of input:
 * -- Assignment of an Input<Buffer<>>, with compatible type and dimensions,
 * essentially allowing us to pipe a parameter from an enclosing Generator to an internal Stub.
 * -- Assignment of a Buffer<>, with compatible type and dimensions,
 * causing the Input<Buffer<>> to become a precompiled buffer in the generated code.
 */
template<typename T = void>
class StubInputBuffer {
    friend class StubInput;
    template<typename T2> friend class GeneratorInput_Buffer;

    Parameter parameter_;

    NO_INLINE explicit StubInputBuffer(const Parameter &p) : parameter_(p) {
        // Create an empty 1-element buffer with the right runtime typing and dimensions,
        // which we'll use only to pass to can_convert_from() to verify this
        // Parameter is compatible with our constraints.
        Buffer<> other(p.type(), nullptr, std::vector<int>(p.dimensions(), 1));
        internal_assert((Buffer<T>::can_convert_from(other)));
    }

    template<typename T2>
    NO_INLINE static Parameter parameter_from_buffer(const Buffer<T2> &b) {
        user_assert((Buffer<T>::can_convert_from(b)));
        Parameter p(b.type(), true, b.dimensions());
        p.set_buffer(b);
        return p;
    }

public:
    StubInputBuffer() {}

    // *not* explicit -- this ctor should only be used when you want
    // to pass a literal Buffer<> for a Stub Input; this Buffer<> will be
    // compiled into the Generator's product, rather than becoming
    // a runtime Parameter.
    template<typename T2>
    StubInputBuffer(const Buffer<T2> &b) : parameter_(parameter_from_buffer(b)) {}
};

class StubOutputBufferBase {
protected:
    Func f;
    std::shared_ptr<GeneratorBase> generator;

    EXPORT void check_scheduled(const char* m) const;
    EXPORT Target get_target() const;

    explicit StubOutputBufferBase(const Func &f, std::shared_ptr<GeneratorBase> generator) : f(f), generator(generator) {}
    StubOutputBufferBase() {}

public:
    Realization realize(std::vector<int32_t> sizes) {
        check_scheduled("realize");
        return f.realize(sizes, get_target());
    }

    template <typename... Args>
    Realization realize(Args&&... args) {
        check_scheduled("realize");
        return f.realize(std::forward<Args>(args)..., get_target());
    }

    template<typename Dst>
    void realize(Dst dst) {
        check_scheduled("realize");
        f.realize(dst, get_target());
    }
};

/**
 * StubOutputBuffer is the placeholder that a Stub uses when it requires
 * a Buffer for an output (rather than merely a Func). It is constructed
 * to allow only two possible sorts of things:
 * -- Assignment to an Output<Buffer<>>, with compatible type and dimensions,
 * essentially allowing us to pipe a parameter from the result of a Stub to an
 * enclosing Generator
 * -- Realization into a Buffer<>; this is useful only in JIT compilation modes
 * (and shouldn't be usable otherwise)
 *
 * It is deliberate that StubOutputBuffer is not (easily) convertible to Func.
 */
template<typename T = void>
class StubOutputBuffer : public StubOutputBufferBase {
    template<typename T2> friend class GeneratorOutput_Buffer;
    friend class GeneratorStub;
    explicit StubOutputBuffer(const Func &f, std::shared_ptr<GeneratorBase> generator) : StubOutputBufferBase(f, generator) {}
public:
    StubOutputBuffer() {}
};

// This is a union-like class that allows for convenient initialization of Stub Inputs
// via C++11 initializer-list syntax; it is only used in situations where the
// downstream consumer will be able to explicitly check that each value is
// of the expected/required kind.
class StubInput {
    const IOKind kind_;
    // Exactly one of the following fields should be defined:
    const Parameter parameter_;
    const Func func_;
    const Expr expr_;
public:
    // *not* explicit.
    template<typename T2>
    StubInput(const StubInputBuffer<T2> &b) : kind_(IOKind::Buffer), parameter_(b.parameter_) {}
    StubInput(const Func &f) : kind_(IOKind::Function), func_(f) {}
    StubInput(const Expr &e) : kind_(IOKind::Scalar), expr_(e) {}

private:
    friend class GeneratorInputBase;

    IOKind kind() const {
        return kind_;
    }

    Parameter parameter() const {
        internal_assert(kind_ == IOKind::Buffer);
        return parameter_;
    }

    Func func() const {
        internal_assert(kind_ == IOKind::Function);
        return func_;
    }

    Expr expr() const {
        internal_assert(kind_ == IOKind::Scalar);
        return expr_;
    }
};

class Constrainable {
public:
    virtual ~Constrainable() {}

    virtual Parameter parameter() const = 0;

    Dimension dim(int i) {
        return Dimension(parameter(), i);
    }

    const Dimension dim(int i) const {
        return Dimension(parameter(), i);
    }

    int host_alignment() const {
        return parameter().host_alignment();
    }

    Constrainable &set_host_alignment(int alignment) {
        parameter().set_host_alignment(alignment);
        return *this;
    }
};

/** GIOBase is the base class for all GeneratorInput<> and GeneratorOutput<>
 * instantiations; it is not part of the public API and should never be
 * used directly by user code.
 *
 * Every GIOBase instance can be either a single value or an array-of-values;
 * each of these values can be an Expr or a Func. (Note that for an
 * array-of-values, the types/dimensions of all values in the array must match.)
 *
 * A GIOBase can have multiple Types, in which case it represents a Tuple.
 * (Note that Tuples are currently only supported for GeneratorOutput, but
 * it is likely that GeneratorInput will be extended to support Tuple as well.)
 *
 * The array-size, type(s), and dimensions can all be left "unspecified" at
 * creation time, in which case they may assume values provided by a Stub.
 * (It is important to note that attempting to use a GIOBase with unspecified
 * values will assert-fail; you must ensure that all unspecified values are
 * filled in prior to use.)
 */
class GIOBase {
public:
    EXPORT bool array_size_defined() const;
    EXPORT size_t array_size() const;
    EXPORT virtual bool is_array() const;

    EXPORT const std::string &name() const;
    EXPORT IOKind kind() const;

    EXPORT bool types_defined() const;
    EXPORT const std::vector<Type> &types() const;
    EXPORT Type type() const;

    EXPORT bool dimensions_defined() const;
    EXPORT int dimensions() const;

    EXPORT const std::vector<Func> &funcs() const;
    EXPORT const std::vector<Expr> &exprs() const;

protected:
    EXPORT GIOBase(size_t array_size,
                   const std::string &name,
                   IOKind kind,
                   const std::vector<Type> &types,
                   int dimensions);
    EXPORT virtual ~GIOBase();

    friend class GeneratorBase;

    int array_size_;           // always 1 if is_array() == false.
                               // -1 if is_array() == true but unspecified.

    const std::string name_;
    const IOKind kind_;
    std::vector<Type> types_;  // empty if type is unspecified
    int dimensions_;           // -1 if dim is unspecified

    // Exactly one of these will have nonzero length
    std::vector<Func> funcs_;
    std::vector<Expr> exprs_;

    // Generator which owns this Input or Output. Note that this will be null
    // initially; the GeneratorBase itself will set this field when it initially
    // builds its info about params. However, since it isn't
    // appropriate for Input<> or Output<> to be declared outside of a Generator,
    // all reasonable non-testing code should expect this to be non-null.
    GeneratorBase *generator{nullptr};

    EXPORT std::string array_name(size_t i) const;

    EXPORT virtual void verify_internals() const;

    EXPORT void check_matching_array_size(size_t size);
    EXPORT void check_matching_type_and_dim(const std::vector<Type> &t, int d);

    template<typename ElemType>
    const std::vector<ElemType> &get_values() const;

    virtual bool allow_synthetic_generator_params() const {
        return true;
    }

    virtual Parameter parameter() const {
        internal_error << "Unimplemented";
        return Parameter();
    }

    virtual void check_value_writable() const = 0;

private:
    template<typename T> friend class GeneratorParam_Synthetic;

    explicit GIOBase(const GIOBase &) = delete;
    void operator=(const GIOBase &) = delete;
};

template<>
inline const std::vector<Expr> &GIOBase::get_values<Expr>() const {
    return exprs();
}

template<>
inline const std::vector<Func> &GIOBase::get_values<Func>() const {
    return funcs();
}

class GeneratorInputBase : public GIOBase {
protected:
    EXPORT GeneratorInputBase(size_t array_size,
                       const std::string &name,
                       IOKind kind,
                       const std::vector<Type> &t,
                       int d);

    EXPORT GeneratorInputBase(const std::string &name, IOKind kind, const std::vector<Type> &t, int d);

    EXPORT ~GeneratorInputBase() override;

    friend class GeneratorBase;

    std::vector<Parameter> parameters_;

    EXPORT void init_internals();
    EXPORT void set_inputs(const std::vector<StubInput> &inputs);

    EXPORT virtual void set_def_min_max();

    EXPORT void verify_internals() const override;

    friend class StubEmitter;

    virtual std::string get_c_type() const = 0;

    EXPORT void check_value_writable() const override;

    EXPORT void estimate_impl(Var var, Expr min, Expr extent);

private:
    EXPORT void init_parameters();
};


template<typename T, typename ValueType>
class GeneratorInputImpl : public GeneratorInputBase {
protected:
    using TBase = typename std::remove_all_extents<T>::type;

    bool is_array() const override {
        return std::is_array<T>::value;
    }

    template <typename T2 = T, typename std::enable_if<
        // Only allow T2 not-an-array
        !std::is_array<T2>::value
    >::type * = nullptr>
    GeneratorInputImpl(const std::string &name, IOKind kind, const std::vector<Type> &t, int d)
        : GeneratorInputBase(name, kind, t, d) {
    }

    template <typename T2 = T, typename std::enable_if<
        // Only allow T2[kSomeConst]
        std::is_array<T2>::value && std::rank<T2>::value == 1 && (std::extent<T2, 0>::value > 0)
    >::type * = nullptr>
    GeneratorInputImpl(const std::string &name, IOKind kind, const std::vector<Type> &t, int d)
        : GeneratorInputBase(std::extent<T2, 0>::value, name, kind, t, d) {
    }

    template <typename T2 = T, typename std::enable_if<
        // Only allow T2[]
        std::is_array<T2>::value && std::rank<T2>::value == 1 && std::extent<T2, 0>::value == 0
    >::type * = nullptr>
    GeneratorInputImpl(const std::string &name, IOKind kind, const std::vector<Type> &t, int d)
        : GeneratorInputBase(-1, name, kind, t, d) {
    }

public:
    template <typename T2 = T, typename std::enable_if<std::is_array<T2>::value>::type * = nullptr>
    size_t size() const {
        return get_values<ValueType>().size();
    }

    template <typename T2 = T, typename std::enable_if<std::is_array<T2>::value>::type * = nullptr>
    const ValueType &operator[](size_t i) const {
        return get_values<ValueType>()[i];
    }

    template <typename T2 = T, typename std::enable_if<std::is_array<T2>::value>::type * = nullptr>
    const ValueType &at(size_t i) const {
        return get_values<ValueType>().at(i);
    }

    template <typename T2 = T, typename std::enable_if<std::is_array<T2>::value>::type * = nullptr>
    typename std::vector<ValueType>::const_iterator begin() const {
        return get_values<ValueType>().begin();
    }

    template <typename T2 = T, typename std::enable_if<std::is_array<T2>::value>::type * = nullptr>
    typename std::vector<ValueType>::const_iterator end() const {
        return get_values<ValueType>().end();
    }
};

template<typename T>
class GeneratorInput_Buffer : public GeneratorInputImpl<T, Func>, public Constrainable {
private:
    using Super = GeneratorInputImpl<T, Func>;

protected:
    using TBase = typename Super::TBase;

    friend class ::Halide::Func;
    friend class ::Halide::Stage;

    bool allow_synthetic_generator_params() const override {
        return !T::has_static_halide_type;
    }

    std::string get_c_type() const override {
        if (T::has_static_halide_type) {
            return "Halide::Internal::StubInputBuffer<" +
                halide_type_to_c_type(T::static_halide_type()) +
                ">";
        } else {
            return "Halide::Internal::StubInputBuffer<>";
        }
    }

    Parameter parameter() const override {
        internal_assert(this->parameters_.size() == 1);
        return this->parameters_.at(0);
    }

public:
    GeneratorInput_Buffer(const std::string &name)
        : Super(name, IOKind::Buffer,
                T::has_static_halide_type ? std::vector<Type>{ T::static_halide_type() } : std::vector<Type>{},
                -1) {
    }

    GeneratorInput_Buffer(const std::string &name, const Type &t, int d = -1)
        : Super(name, IOKind::Buffer, {t}, d) {
        static_assert(!T::has_static_halide_type, "Cannot use pass a Type argument for a Buffer with a non-void static type");
    }

    GeneratorInput_Buffer(const std::string &name, int d)
        : Super(name, IOKind::Buffer, T::has_static_halide_type ? std::vector<Type>{ T::static_halide_type() } : std::vector<Type>{}, d) {
    }


    template <typename... Args>
    Expr operator()(Args&&... args) const {
        return this->funcs().at(0)(std::forward<Args>(args)...);
    }

    Expr operator()(std::vector<Expr> args) const {
        return this->funcs().at(0)(args);
    }

    template<typename T2>
    operator StubInputBuffer<T2>() const {
        return StubInputBuffer<T2>(parameter());
    }

    operator Func() const {
        return this->funcs().at(0);
    }

<<<<<<< HEAD
    GeneratorInput_Buffer<T> &estimate(Var var, Expr min, Expr extent) {
        this->estimate_impl(var, min, extent);
        return *this;
=======
    operator ExternFuncArgument() const {
        return ExternFuncArgument(this->parameters_.at(0));
>>>>>>> 6e72da8b
    }
};


template<typename T>
class GeneratorInput_Func : public GeneratorInputImpl<T, Func> {
private:
    using Super = GeneratorInputImpl<T, Func>;

protected:
    using TBase = typename Super::TBase;

    std::string get_c_type() const override {
        return "Func";
    }

public:
    GeneratorInput_Func(const std::string &name, const Type &t, int d)
        : Super(name, IOKind::Function, {t}, d) {
    }

    // unspecified type
    GeneratorInput_Func(const std::string &name, int d)
        : Super(name, IOKind::Function, {}, d) {
    }

    // unspecified dimension
    GeneratorInput_Func(const std::string &name, const Type &t)
        : Super(name, IOKind::Function, {t}, -1) {
    }

    // unspecified type & dimension
    GeneratorInput_Func(const std::string &name)
        : Super(name, IOKind::Function, {}, -1) {
    }

    GeneratorInput_Func(size_t array_size, const std::string &name, const Type &t, int d)
        : Super(array_size, name, IOKind::Function, {t}, d) {
    }

    // unspecified type
    GeneratorInput_Func(size_t array_size, const std::string &name, int d)
        : Super(array_size, name, IOKind::Function, {}, d) {
    }

    // unspecified dimension
    GeneratorInput_Func(size_t array_size, const std::string &name, const Type &t)
        : Super(array_size, name, IOKind::Function, {t}, -1) {
    }

    // unspecified type & dimension
    GeneratorInput_Func(size_t array_size, const std::string &name)
        : Super(array_size, name, IOKind::Function, {}, -1) {
    }

    template <typename... Args>
    Expr operator()(Args&&... args) const {
        return this->funcs().at(0)(std::forward<Args>(args)...);
    }

    Expr operator()(std::vector<Expr> args) const {
        return this->funcs().at(0)(args);
    }

    operator Func() const {
        return this->funcs().at(0);
    }

<<<<<<< HEAD
    GeneratorInput_Func<T> &estimate(Var var, Expr min, Expr extent) {
        this->estimate_impl(var, min, extent);
        return *this;
=======
    operator ExternFuncArgument() const {
        return ExternFuncArgument(this->parameters_.at(0));
>>>>>>> 6e72da8b
    }
};


template<typename T>
class GeneratorInput_Scalar : public GeneratorInputImpl<T, Expr> {
private:
    using Super = GeneratorInputImpl<T, Expr>;
protected:
    using TBase = typename Super::TBase;

    const TBase def_{TBase()};

protected:
    void set_def_min_max() override {
        for (Parameter &p : this->parameters_) {
            p.set_scalar<TBase>(def_);
        }
    }

    std::string get_c_type() const override {
        return "Expr";
    }

public:
    explicit GeneratorInput_Scalar(const std::string &name,
                                   const TBase &def = static_cast<TBase>(0))
        : Super(name, IOKind::Scalar, {type_of<TBase>()}, 0), def_(def) {
    }

    GeneratorInput_Scalar(size_t array_size,
                          const std::string &name,
                          const TBase &def = static_cast<TBase>(0))
        : Super(array_size, name, IOKind::Scalar, {type_of<TBase>()}, 0), def_(def) {
    }

    /** You can use this Input as an expression in a halide
     * function definition */
    operator Expr() const {
        return this->exprs().at(0);
    }

    /** Using an Input as the argument to an external stage treats it
     * as an Expr */
    operator ExternFuncArgument() const {
        return ExternFuncArgument(this->exprs().at(0));
    }

    void set_estimate(Expr value) {
        for (Parameter &p : this->parameters_) {
            p.set_estimate(value);
        }
    }
};

template<typename T>
class GeneratorInput_Arithmetic : public GeneratorInput_Scalar<T> {
private:
    using Super = GeneratorInput_Scalar<T>;
protected:
    using TBase = typename Super::TBase;

    const Expr min_, max_;

protected:
    void set_def_min_max() override {
        GeneratorInput_Scalar<T>::set_def_min_max();
        // Don't set min/max for bool
        if (!std::is_same<TBase, bool>::value) {
            for (Parameter &p : this->parameters_) {
                if (min_.defined()) p.set_min_value(min_);
                if (max_.defined()) p.set_max_value(max_);
            }
        }
    }

public:
    explicit GeneratorInput_Arithmetic(const std::string &name,
                                       const TBase &def = static_cast<TBase>(0))
        : Super(name, def), min_(Expr()), max_(Expr()) {
    }

    GeneratorInput_Arithmetic(size_t array_size,
                              const std::string &name,
                              const TBase &def = static_cast<TBase>(0))
        : Super(array_size, name, def), min_(Expr()), max_(Expr()) {
    }

    GeneratorInput_Arithmetic(const std::string &name,
                              const TBase &def,
                              const TBase &min,
                              const TBase &max)
        : Super(name, def), min_(min), max_(max) {
    }

    GeneratorInput_Arithmetic(size_t array_size,
                              const std::string &name,
                              const TBase &def,
                              const TBase &min,
                              const TBase &max)
        : Super(array_size, name, def), min_(min), max_(max) {
    }
};

template<typename>
struct type_sink { typedef void type; };

template<typename T2, typename = void>
struct has_static_halide_type_method : std::false_type {};

template<typename T2>
struct has_static_halide_type_method<T2, typename type_sink<decltype(T2::static_halide_type())>::type> : std::true_type {};

template<typename T, typename TBase = typename std::remove_all_extents<T>::type>
using GeneratorInputImplBase =
    typename select_type<
        cond<has_static_halide_type_method<TBase>::value, GeneratorInput_Buffer<T>>,
        cond<std::is_same<TBase, Func>::value,            GeneratorInput_Func<T>>,
        cond<std::is_arithmetic<TBase>::value,            GeneratorInput_Arithmetic<T>>,
        cond<std::is_scalar<TBase>::value,                GeneratorInput_Scalar<T>>
    >::type;

}  // namespace Internal

template <typename T>
class GeneratorInput : public Internal::GeneratorInputImplBase<T> {
private:
    using Super = Internal::GeneratorInputImplBase<T>;
protected:
    using TBase = typename Super::TBase;

    // Trick to avoid ambiguous ctor between Func-with-dim and int-with-default-value;
    // since we can't use std::enable_if on ctors, define the argument to be one that
    // can only be properly resolved for TBase=Func.
    struct Unused;
    using IntIfNonScalar =
        typename Internal::select_type<
            Internal::cond<Internal::has_static_halide_type_method<TBase>::value, int>,
            Internal::cond<std::is_same<TBase, Func>::value, int>,
            Internal::cond<true, Unused>
        >::type;

public:
    explicit GeneratorInput(const std::string &name)
        : Super(name) {
    }

    GeneratorInput(const std::string &name, const TBase &def)
        : Super(name, def) {
    }

    GeneratorInput(size_t array_size, const std::string &name, const TBase &def)
        : Super(array_size, name, def) {
    }

    GeneratorInput(const std::string &name,
                   const TBase &def, const TBase &min, const TBase &max)
        : Super(name, def, min, max) {
    }

    GeneratorInput(size_t array_size, const std::string &name,
                   const TBase &def, const TBase &min, const TBase &max)
        : Super(array_size, name, def, min, max) {
    }

    GeneratorInput(const std::string &name, const Type &t, int d)
        : Super(name, t, d) {
    }

    GeneratorInput(const std::string &name, const Type &t)
        : Super(name, t) {
    }

    // Avoid ambiguity between Func-with-dim and int-with-default
    GeneratorInput(const std::string &name, IntIfNonScalar d)
        : Super(name, d) {
    }

    GeneratorInput(size_t array_size, const std::string &name, const Type &t, int d)
        : Super(array_size, name, t, d) {
    }

    GeneratorInput(size_t array_size, const std::string &name, const Type &t)
        : Super(array_size, name, t) {
    }

    // Avoid ambiguity between Func-with-dim and int-with-default
    //template <typename T2 = T, typename std::enable_if<std::is_same<TBase, Func>::value>::type * = nullptr>
    GeneratorInput(size_t array_size, const std::string &name, IntIfNonScalar d)
        : Super(array_size, name, d) {
    }

    GeneratorInput(size_t array_size, const std::string &name)
        : Super(array_size, name) {
    }
};

namespace Internal {


class GeneratorOutputBase : public GIOBase {
public:
#define HALIDE_OUTPUT_FORWARD(method)                                       \
    template<typename ...Args>                                              \
    inline auto method(Args&&... args) ->                                   \
        decltype(std::declval<Func>().method(std::forward<Args>(args)...)) {\
        return get_func_ref().method(std::forward<Args>(args)...);          \
    }

#define HALIDE_OUTPUT_FORWARD_CONST(method)                                 \
    template<typename ...Args>                                              \
    inline auto method(Args&&... args) const ->                             \
        decltype(std::declval<Func>().method(std::forward<Args>(args)...)) {\
        return get_func_ref().method(std::forward<Args>(args)...);          \
    }

    /** Forward schedule-related methods to the underlying Func. */
    // @{
    HALIDE_OUTPUT_FORWARD(align_bounds)
    HALIDE_OUTPUT_FORWARD(align_storage)
    HALIDE_OUTPUT_FORWARD_CONST(args)
    HALIDE_OUTPUT_FORWARD(bound)
    HALIDE_OUTPUT_FORWARD(bound_extent)
    HALIDE_OUTPUT_FORWARD(compute_at)
    HALIDE_OUTPUT_FORWARD(compute_inline)
    HALIDE_OUTPUT_FORWARD(compute_root)
    HALIDE_OUTPUT_FORWARD(define_extern)
    HALIDE_OUTPUT_FORWARD_CONST(defined)
    HALIDE_OUTPUT_FORWARD(fold_storage)
    HALIDE_OUTPUT_FORWARD(fuse)
    HALIDE_OUTPUT_FORWARD(glsl)
    HALIDE_OUTPUT_FORWARD(gpu)
    HALIDE_OUTPUT_FORWARD(gpu_blocks)
    HALIDE_OUTPUT_FORWARD(gpu_single_thread)
    HALIDE_OUTPUT_FORWARD(gpu_threads)
    HALIDE_OUTPUT_FORWARD(gpu_tile)
    HALIDE_OUTPUT_FORWARD_CONST(has_update_definition)
    HALIDE_OUTPUT_FORWARD(hexagon)
    HALIDE_OUTPUT_FORWARD(in)
    HALIDE_OUTPUT_FORWARD(memoize)
    HALIDE_OUTPUT_FORWARD_CONST(num_update_definitions)
    HALIDE_OUTPUT_FORWARD_CONST(output_types)
    HALIDE_OUTPUT_FORWARD_CONST(outputs)
    HALIDE_OUTPUT_FORWARD(parallel)
    HALIDE_OUTPUT_FORWARD(prefetch)
    HALIDE_OUTPUT_FORWARD(print_loop_nest)
    HALIDE_OUTPUT_FORWARD(rename)
    HALIDE_OUTPUT_FORWARD(reorder)
    HALIDE_OUTPUT_FORWARD(reorder_storage)
    HALIDE_OUTPUT_FORWARD_CONST(rvars)
    HALIDE_OUTPUT_FORWARD(serial)
    HALIDE_OUTPUT_FORWARD(shader)
    HALIDE_OUTPUT_FORWARD(specialize)
    HALIDE_OUTPUT_FORWARD(specialize_fail)
    HALIDE_OUTPUT_FORWARD(split)
    HALIDE_OUTPUT_FORWARD(store_at)
    HALIDE_OUTPUT_FORWARD(store_root)
    HALIDE_OUTPUT_FORWARD(tile)
    HALIDE_OUTPUT_FORWARD(unroll)
    HALIDE_OUTPUT_FORWARD(update)
    HALIDE_OUTPUT_FORWARD_CONST(update_args)
    HALIDE_OUTPUT_FORWARD_CONST(update_value)
    HALIDE_OUTPUT_FORWARD_CONST(update_values)
    HALIDE_OUTPUT_FORWARD_CONST(value)
    HALIDE_OUTPUT_FORWARD_CONST(values)
    HALIDE_OUTPUT_FORWARD(vectorize)
    // }@

#undef HALIDE_OUTPUT_FORWARD

protected:
    EXPORT GeneratorOutputBase(size_t array_size,
                        const std::string &name,
                        IOKind kind,
                        const std::vector<Type> &t,
                        int d);

    EXPORT GeneratorOutputBase(const std::string &name,
                               IOKind kind,
                               const std::vector<Type> &t,
                               int d);

    EXPORT ~GeneratorOutputBase() override;

    friend class GeneratorBase;
    friend class StubEmitter;

    EXPORT void init_internals();
    EXPORT void resize(size_t size);

    virtual std::string get_c_type() const {
        return "Func";
    }

    EXPORT void check_value_writable() const override;

    NO_INLINE Func &get_func_ref() {
        internal_assert(kind() != IOKind::Scalar);
        internal_assert(funcs_.size() == array_size() && exprs_.empty());
        return funcs_[0];
    }

    NO_INLINE const Func &get_func_ref() const {
        internal_assert(kind() != IOKind::Scalar);
        internal_assert(funcs_.size() == array_size() && exprs_.empty());
        return funcs_[0];
    }
};

template<typename T>
class GeneratorOutputImpl : public GeneratorOutputBase {
protected:
    using TBase = typename std::remove_all_extents<T>::type;
    using ValueType = Func;

    bool is_array() const override {
        return std::is_array<T>::value;
    }

    template <typename T2 = T, typename std::enable_if<
        // Only allow T2 not-an-array
        !std::is_array<T2>::value
    >::type * = nullptr>
    GeneratorOutputImpl(const std::string &name, IOKind kind, const std::vector<Type> &t, int d)
        : GeneratorOutputBase(name, kind, t, d) {
    }

    template <typename T2 = T, typename std::enable_if<
        // Only allow T2[kSomeConst]
        std::is_array<T2>::value && std::rank<T2>::value == 1 && (std::extent<T2, 0>::value > 0)
    >::type * = nullptr>
    GeneratorOutputImpl(const std::string &name, IOKind kind, const std::vector<Type> &t, int d)
        : GeneratorOutputBase(std::extent<T2, 0>::value, name, kind, t, d) {
    }

    template <typename T2 = T, typename std::enable_if<
        // Only allow T2[]
        std::is_array<T2>::value && std::rank<T2>::value == 1 && std::extent<T2, 0>::value == 0
    >::type * = nullptr>
    GeneratorOutputImpl(const std::string &name, IOKind kind, const std::vector<Type> &t, int d)
        : GeneratorOutputBase(-1, name, kind, t, d) {
    }

public:
    template <typename... Args, typename T2 = T, typename std::enable_if<!std::is_array<T2>::value>::type * = nullptr>
    FuncRef operator()(Args&&... args) const {
        return get_values<ValueType>().at(0)(std::forward<Args>(args)...);
    }

    template <typename ExprOrVar, typename T2 = T, typename std::enable_if<!std::is_array<T2>::value>::type * = nullptr>
    FuncRef operator()(std::vector<ExprOrVar> args) const {
        return get_values<ValueType>().at(0)(args);
    }

    template <typename T2 = T, typename std::enable_if<!std::is_array<T2>::value>::type * = nullptr>
    operator Func() const {
        return get_values<ValueType>().at(0);
    }

    template <typename T2 = T, typename std::enable_if<std::is_array<T2>::value>::type * = nullptr>
    size_t size() const {
        return get_values<ValueType>().size();
    }

    template <typename T2 = T, typename std::enable_if<std::is_array<T2>::value>::type * = nullptr>
    const ValueType &operator[](size_t i) const {
        return get_values<ValueType>()[i];
    }

    template <typename T2 = T, typename std::enable_if<std::is_array<T2>::value>::type * = nullptr>
    const ValueType &at(size_t i) const {
        return get_values<ValueType>().at(i);
    }

    template <typename T2 = T, typename std::enable_if<std::is_array<T2>::value>::type * = nullptr>
    typename std::vector<ValueType>::const_iterator begin() const {
        return get_values<ValueType>().begin();
    }

    template <typename T2 = T, typename std::enable_if<std::is_array<T2>::value>::type * = nullptr>
    typename std::vector<ValueType>::const_iterator end() const {
        return get_values<ValueType>().end();
    }

    template <typename T2 = T, typename std::enable_if<
        // Only allow T2[]
        std::is_array<T2>::value && std::rank<T2>::value == 1 && std::extent<T2, 0>::value == 0
    >::type * = nullptr>
    void resize(size_t size) {
        GeneratorOutputBase::resize(size);
    }
};

template<typename T>
class GeneratorOutput_Buffer : public GeneratorOutputImpl<T>, public Constrainable {
private:
    using Super = GeneratorOutputImpl<T>;

protected:
    using TBase = typename Super::TBase;

protected:
    GeneratorOutput_Buffer(const std::string &name)
        : Super(name, IOKind::Buffer,
                T::has_static_halide_type ? std::vector<Type>{ T::static_halide_type() } : std::vector<Type>{},
                -1) {
    }

    GeneratorOutput_Buffer(const std::string &name, const std::vector<Type> &t, int d = -1)
        : Super(name, IOKind::Buffer,
                T::has_static_halide_type ? std::vector<Type>{ T::static_halide_type() } : t,
                d) {
        if (T::has_static_halide_type) {
            user_assert(t.empty()) << "Cannot use pass a Type argument for a Buffer with a non-void static type\n";
        } else {
            user_assert(t.size() <= 1) << "Output<Buffer<>>(" << name << ") requires at most one Type, but has " << t.size() << "\n";
        }
    }

    GeneratorOutput_Buffer(const std::string &name, int d)
        : Super(name, IOKind::Buffer, std::vector<Type>{ T::static_halide_type() }, d) {
        static_assert(T::has_static_halide_type, "Must pass a Type argument for a Buffer with a static type of void");
    }

    NO_INLINE std::string get_c_type() const override {
        if (T::has_static_halide_type) {
            return "Halide::Internal::StubOutputBuffer<" +
                halide_type_to_c_type(T::static_halide_type()) +
                ">";
        } else {
            return "Halide::Internal::StubOutputBuffer<>";
        }
    }

    Parameter parameter() const override {
        internal_assert(this->funcs().size() == 1);
        return this->funcs().at(0).output_buffer().parameter();
    }

public:

    // Allow assignment from a Buffer<> to an Output<Buffer<>>;
    // this allows us to use a statically-compiled buffer inside a Generator
    // to assign to an output.
    // TODO: This used to take the buffer as a const ref. This no longer works as
    // using it in a Pipeline might change the dev field so it is currently
    // not considered const. We should consider how this really ought to work.
    template<typename T2>
    NO_INLINE GeneratorOutput_Buffer<T> &operator=(Buffer<T2> &buffer) {
        this->check_value_writable();

        user_assert(T::can_convert_from(buffer))
            << "Cannot assign to the Output \"" << this->name()
            << "\": the expression is not convertible to the same Buffer type and/or dimensions.\n";

        if (this->types_defined()) {
            user_assert(Type(buffer.type()) == this->type())
                << "Output should have type=" << this->type() << " but saw type=" << Type(buffer.type()) << "\n";
        }
        if (this->dimensions_defined()) {
            user_assert(buffer.dimensions() == this->dimensions())
                << "Output should have dim=" << this->dimensions() << " but saw dim=" << buffer.dimensions() << "\n";
        }

        internal_assert(this->exprs_.empty() && this->funcs_.size() == 1);
        user_assert(!this->funcs_.at(0).defined());
        this->funcs_.at(0)(_) = buffer(_);

        return *this;
    }

    // Allow assignment from a StubOutputBuffer to an Output<Buffer>;
    // this allows us to pipeline the results of a Stub to the results
    // of the enclosing Generator.
    template<typename T2>
    NO_INLINE GeneratorOutput_Buffer<T> &operator=(const StubOutputBuffer<T2> &stub_output_buffer) {
        this->check_value_writable();

        const auto &f = stub_output_buffer.f;
        internal_assert(f.defined());

        const auto &output_types = f.output_types();
        user_assert(output_types.size() == 1)
            << "Output should have size=1 but saw size=" << output_types.size() << "\n";

        Buffer<> other(output_types.at(0), nullptr, std::vector<int>(f.dimensions(), 1));
        user_assert(T::can_convert_from(other))
            << "Cannot assign to the Output \"" << this->name()
            << "\": the expression is not convertible to the same Buffer type and/or dimensions.\n";

        if (this->types_defined()) {
            user_assert(output_types.at(0) == this->type())
                << "Output should have type=" << this->type() << " but saw type=" << output_types.at(0) << "\n";
        }
        if (this->dimensions_defined()) {
            user_assert(f.dimensions() == this->dimensions())
                << "Output should have dim=" << this->dimensions() << " but saw dim=" << f.dimensions() << "\n";
        }

        internal_assert(this->exprs_.empty() && this->funcs_.size() == 1);
        user_assert(!this->funcs_.at(0).defined());
        this->funcs_[0] = f;

        return *this;
    }

    GeneratorOutput_Buffer<T> &estimate(Var var, Expr min, Expr extent) {
        internal_assert(this->exprs_.empty() && this->funcs_.size() == 1);
        this->funcs_.at(0).estimate(var, min, extent);
        return *this;
    }
};


template<typename T>
class GeneratorOutput_Func : public GeneratorOutputImpl<T> {
private:
    using Super = GeneratorOutputImpl<T>;

    NO_INLINE Func &get_assignable_func_ref(size_t i) {
        internal_assert(this->exprs_.empty() && this->funcs_.size() > i);
        return this->funcs_.at(i);
    }

protected:
    using TBase = typename Super::TBase;

protected:
    GeneratorOutput_Func(const std::string &name, const std::vector<Type> &t, int d)
        : Super(name, IOKind::Function, t, d) {
    }

    GeneratorOutput_Func(size_t array_size, const std::string &name, const std::vector<Type> &t, int d)
        : Super(array_size, name, IOKind::Function, t, d) {
    }

public:
    // Allow Output<Func> = Func
    template <typename T2 = T, typename std::enable_if<!std::is_array<T2>::value>::type * = nullptr>
    GeneratorOutput_Func<T> &operator=(const Func &f) {
        this->check_value_writable();

        // Don't bother verifying the Func type, dimensions, etc., here:
        // That's done later, when we produce the pipeline.
        get_assignable_func_ref(0) = f;
        return *this;
    }

    // Allow Output<Func[]> = Func
    template <typename T2 = T, typename std::enable_if<std::is_array<T2>::value>::type * = nullptr>
    Func &operator[](size_t i) {
        this->check_value_writable();
        return get_assignable_func_ref(i);
    }

    // Allow Func = Output<Func[]>
    template <typename T2 = T, typename std::enable_if<std::is_array<T2>::value>::type * = nullptr>
    const Func &operator[](size_t i) const {
        return Super::operator[](i);
    }

    GeneratorOutput_Func<T> &estimate(Var var, Expr min, Expr extent) {
        internal_assert(this->exprs_.empty() && this->funcs_.size() > 0);
        for (Func &f : this->funcs_) {
            f.estimate(var, min, extent);
        }
        return *this;
    }
};


template<typename T>
class GeneratorOutput_Arithmetic : public GeneratorOutputImpl<T> {
private:
    using Super = GeneratorOutputImpl<T>;
protected:
    using TBase = typename Super::TBase;

protected:
    explicit GeneratorOutput_Arithmetic(const std::string &name)
        : Super(name, IOKind::Function, {type_of<TBase>()}, 0) {
    }

    GeneratorOutput_Arithmetic(size_t array_size, const std::string &name)
        : Super(array_size, name, IOKind::Function, {type_of<TBase>()}, 0) {
    }
};

template<typename T, typename TBase = typename std::remove_all_extents<T>::type>
using GeneratorOutputImplBase =
    typename select_type<
        cond<has_static_halide_type_method<TBase>::value, GeneratorOutput_Buffer<T>>,
        cond<std::is_same<TBase, Func>::value, GeneratorOutput_Func<T>>,
        cond<std::is_arithmetic<TBase>::value, GeneratorOutput_Arithmetic<T>>
    >::type;

}  // namespace Internal

template <typename T>
class GeneratorOutput : public Internal::GeneratorOutputImplBase<T> {
private:
    using Super = Internal::GeneratorOutputImplBase<T>;
protected:
    using TBase = typename Super::TBase;

public:
    explicit GeneratorOutput(const std::string &name)
        : Super(name) {
    }

    explicit GeneratorOutput(const char *name)
        : GeneratorOutput(std::string(name)) {
    }

    GeneratorOutput(size_t array_size, const std::string &name)
        : Super(array_size, name) {
    }

    GeneratorOutput(const std::string &name, int d)
        : Super(name, {}, d) {
    }

    GeneratorOutput(const std::string &name, const Type &t, int d)
        : Super(name, {t}, d) {
    }

    GeneratorOutput(const std::string &name, const std::vector<Type> &t, int d)
        : Super(name, t, d) {
    }

    GeneratorOutput(size_t array_size, const std::string &name, int d)
        : Super(array_size, name, {}, d) {
    }

    GeneratorOutput(size_t array_size, const std::string &name, const Type &t, int d)
        : Super(array_size, name, {t}, d) {
    }

    GeneratorOutput(size_t array_size, const std::string &name, const std::vector<Type> &t, int d)
        : Super(array_size, name, t, d) {
    }

    // TODO: This used to take the buffer as a const ref. This no longer works as
    // using it in a Pipeline might change the dev field so it is currently
    // not considered const. We should consider how this really ought to work.
    template <typename T2>
    GeneratorOutput<T> &operator=(Buffer<T2> &buffer) {
        Super::operator=(buffer);
        return *this;
    }

    template <typename T2>
    GeneratorOutput<T> &operator=(const Internal::StubOutputBuffer<T2> &stub_output_buffer) {
        Super::operator=(stub_output_buffer);
        return *this;
    }

    GeneratorOutput<T> &operator=(const Func &f) {
        Super::operator=(f);
        return *this;
    }
};

namespace Internal {

template<typename T>
T parse_scalar(const std::string &value) {
    std::istringstream iss(value);
    T t;
    iss >> t;
    user_assert(!iss.fail() && iss.get() == EOF) << "Unable to parse: " << value;
    return t;
}

EXPORT std::vector<Type> parse_halide_type_list(const std::string &types);

// This is a type of GeneratorParam used internally to create 'synthetic' params
// (e.g. image.type, image.dim); it is not possible for user code to instantiate it.
template<typename T>
class GeneratorParam_Synthetic : public GeneratorParamImpl<T> {
public:
    void set_from_string(const std::string &new_value_string) override {
        set_from_string_impl<T>(new_value_string);
    }

    std::string to_string() const override {
        internal_error;
        return std::string();
    }

    std::string call_to_string(const std::string &v) const override {
        internal_error;
        return std::string();
    }

    std::string get_c_type() const override {
        internal_error;
        return std::string();
    }

    bool is_synthetic_param() const override {
        return true;
    }

private:
    friend class GeneratorBase;

    enum Which { Type, Dim, ArraySize };
    GeneratorParam_Synthetic(const std::string &name, GIOBase &gio, Which which) : GeneratorParamImpl<T>(name, T()), gio(gio), which(which) {}

    template <typename T2 = T, typename std::enable_if<std::is_same<T2, ::Halide::Type>::value>::type * = nullptr>
    void set_from_string_impl(const std::string &new_value_string) {
        internal_assert(which == Type);
        gio.types_ = parse_halide_type_list(new_value_string);
    }

    template <typename T2 = T, typename std::enable_if<std::is_integral<T2>::value>::type * = nullptr>
    void set_from_string_impl(const std::string &new_value_string) {
        if (which == Dim) {
            gio.dimensions_ = parse_scalar<T2>(new_value_string);
        } else if (which == ArraySize) {
            gio.array_size_ = parse_scalar<T2>(new_value_string);
        } else {
            internal_error;
        }
    }

    GIOBase &gio;
    const Which which;
};


class GeneratorStub;

}  // namespace Internal

/** GeneratorContext is an abstract base class that is used when constructing a Generator Stub;
 * it is used to allow the outer context (typically, either a Generator or "top-level" code)
 * to specify certain information to the inner context to ensure that inner and outer
 * Generators are compiled in a compatible way; at present, this is used to propagate
 * the outer Target to the inner Generator. */
class GeneratorContext {
public:
    virtual ~GeneratorContext() {};
    virtual Target get_target() const = 0;

    using ExternsMap = std::map<std::string, ExternalCode>;

    /** Generators can register ExternalCode objects onto
     * themselves. The Generator infrastructure will arrange to have
     * this ExternalCode appended to the Module that is finally
     * compiled using the Generator. This allows encapsulating
     * functionality that depends on external libraries or handwritten
     * code for various targets. The name argument should match the
     * name of the ExternalCode block and is used to ensure the same
     * code block is not duplicated in the output. Halide does not do
     * anything other than to compare names for equality. To guarantee
     * uniqueness in public code, we suggest using a Java style
     * inverted domain name followed by organization specific
     * naming. E.g.:
     *     com.yoyodyne.overthruster.0719acd19b66df2a9d8d628a8fefba911a0ab2b7
     *
     * See test/generator/external_code_generator.cpp for example use. */
    virtual std::shared_ptr<ExternsMap> get_externs_map() const = 0;

    template <typename T>
    std::unique_ptr<T> create() const {
        return T::create(*this);
    }

    template <typename T, typename... Args>
    std::unique_ptr<T> apply(const Args &...args) const {
        auto t = this->create<T>();
        t->apply(args...);
        return t;
    }

protected:
    friend class Internal::GeneratorBase;
    virtual std::shared_ptr<Internal::ValueTracker> get_value_tracker() const = 0;
};

/** JITGeneratorContext is a utility implementation of GeneratorContext that
 * is intended for use when using Generator Stubs with the JIT; it simply
 * allows you to wrap a specific Target in a GeneratorContext for use with a stub,
 * often in conjunction with the Halide::get_target_from_environment() call:
 *
 * \code
 *   auto my_stub = MyStub(
 *       JITGeneratorContext(get_target_from_environment()),
 *       // inputs
 *       { ... },
 *       // generator params
 *       { ... }
 *   );
 * \endcode
 */
class JITGeneratorContext : public GeneratorContext {
public:
    explicit JITGeneratorContext(const Target &t)
        : target(t)
        , externs_map(std::make_shared<ExternsMap>())
        , value_tracker(std::make_shared<Internal::ValueTracker>()) {}
    Target get_target() const override { return target; }
    // Note that JITGeneratorContext is always "top-level", so it will never take
    // an ExternsMap from a parent (since it has no parents).
    std::shared_ptr<ExternsMap> get_externs_map() const override { return externs_map; }
protected:
    std::shared_ptr<Internal::ValueTracker> get_value_tracker() const override { return value_tracker; }
private:
    const Target target;
    const std::shared_ptr<ExternsMap> externs_map;
    const std::shared_ptr<Internal::ValueTracker> value_tracker;
};

class NamesInterface {
    // Names in this class are only intended for use in derived classes.
protected:
    // Import a consistent list of Halide names that can be used in
    // Halide generators without qualification.
    using Expr = Halide::Expr;
    using ExternFuncArgument = Halide::ExternFuncArgument;
    using Func = Halide::Func;
    using GeneratorContext = Halide::GeneratorContext;
    using ImageParam = Halide::ImageParam;
    using LoopLevel = Halide::LoopLevel;
    using Pipeline = Halide::Pipeline;
    using RDom = Halide::RDom;
    using TailStrategy = Halide::TailStrategy;
    using Target = Halide::Target;
    using Tuple = Halide::Tuple;
    using Type = Halide::Type;
    using Var = Halide::Var;
    using NameMangling = Halide::NameMangling;
    template <typename T> static Expr cast(Expr e) { return Halide::cast<T>(e); }
    static inline Expr cast(Halide::Type t, Expr e) { return Halide::cast(t, e); }
    template <typename T> using GeneratorParam = Halide::GeneratorParam<T>;
    template <typename T> using ScheduleParam = Halide::ScheduleParam<T>;
    template <typename T = void> using Buffer = Halide::Buffer<T>;
    template <typename T> using Param = Halide::Param<T>;
    static inline Type Bool(int lanes = 1) { return Halide::Bool(lanes); }
    static inline Type Float(int bits, int lanes = 1) { return Halide::Float(bits, lanes); }
    static inline Type Int(int bits, int lanes = 1) { return Halide::Int(bits, lanes); }
    static inline Type UInt(int bits, int lanes = 1) { return Halide::UInt(bits, lanes); }
};

namespace Internal {

template<typename ...Args>
struct NoRealizations : std::false_type {};

template<>
struct NoRealizations<> : std::true_type {};

template<typename T, typename ...Args>
struct NoRealizations<T, Args...> {
    static const bool value = !std::is_convertible<T, Realization>::value && NoRealizations<Args...>::value;
};

class GeneratorStub;
class SimpleGeneratorFactory;

class GeneratorBase : public NamesInterface, public GeneratorContext {
public:
    GeneratorParam<Target> target{ "target", Target() };

    struct EmitOptions {
        bool emit_o, emit_h, emit_cpp, emit_assembly, emit_bitcode, emit_stmt, emit_stmt_html, emit_static_library, emit_cpp_stub;
        // This is an optional map used to replace the default extensions generated for
        // a file: if an key matches an output extension, emit those files with the
        // corresponding value instead (e.g., ".s" -> ".assembly_text"). This is
        // empty by default; it's mainly useful in build environments where the default
        // extensions are problematic, and avoids the need to rename output files
        // after the fact.
        std::map<std::string, std::string> substitutions;
        EmitOptions()
            : emit_o(false), emit_h(true), emit_cpp(false), emit_assembly(false),
              emit_bitcode(false), emit_stmt(false), emit_stmt_html(false), emit_static_library(true), emit_cpp_stub(false) {}
    };

    EXPORT virtual ~GeneratorBase();

    Target get_target() const override { return target; }

    EXPORT void set_generator_param(const std::string &name, const std::string &value);
    EXPORT void set_generator_and_schedule_param_values(const std::map<std::string, std::string> &params);

    template<typename T>
    GeneratorBase &set_generator_param(const std::string &name, const T &value) {
        find_generator_param_by_name(name).set(value);
        return *this;
    }

    template<typename T>
    GeneratorBase &set_schedule_param(const std::string &name, const T &value) {
        find_schedule_param_by_name(name).set(value);
        return *this;
    }

    /** Given a data type, return an estimate of the "natural" vector size
     * for that data type when compiling for the current target. */
    int natural_vector_size(Halide::Type t) const {
        return get_target().natural_vector_size(t);
    }

    /** Given a data type, return an estimate of the "natural" vector size
     * for that data type when compiling for the current target. */
    template <typename data_t>
    int natural_vector_size() const {
        return get_target().natural_vector_size<data_t>();
    }

    EXPORT void emit_cpp_stub(const std::string &stub_file_path);

    // Call build() and produce a Module for the result.
    // If function_name is empty, generator_name() will be used for the function.
    EXPORT Module build_module(const std::string &function_name = "",
                               const LoweredFunc::LinkageType linkage_type = LoweredFunc::ExternalPlusMetadata);

    /**
     * set_inputs is a variadic wrapper around set_inputs_vector, which makes usage much simpler
     * in many cases, as it constructs the relevant entries for the vector for you, which
     * is often a bit unintuitive at present. The arguments are passed in Input<>-declaration-order,
     * and the types must be compatible. Array inputs are passed as std::vector<> of the relevant type.
     *
     * Note: at present, scalar input types must match *exactly*, i.e., for Input<uint8_t>, you
     * must pass an argument that is actually uint8_t; an argument that is int-that-will-fit-in-uint8
     * will assert-fail at Halide compile time.
     */
    template <typename... Args>
    void set_inputs(const Args &...args) {
        // set_inputs_vector() checks this too, but checking it here allows build_inputs() to avoid out-of-range checks.
        ParamInfo &pi = param_info();
        user_assert(sizeof...(args) == pi.filter_inputs.size())
                << "Expected exactly " << pi.filter_inputs.size()
                << " inputs but got " << sizeof...(args) << "\n";
        set_inputs_vector(build_inputs(std::forward_as_tuple<const Args &...>(args...), make_index_sequence<sizeof...(Args)>{}));
    }

    Realization realize(std::vector<int32_t> sizes) {
        check_scheduled("realize");
        return get_pipeline().realize(sizes, get_target());
    }

    // Only enable if none of the args are Realization; otherwise we can incorrectly
    // select this method instead of the Realization-as-outparam variant
    template <typename... Args, typename std::enable_if<NoRealizations<Args...>::value>::type * = nullptr>
    Realization realize(Args&&... args) {
        check_scheduled("realize");
        return get_pipeline().realize(std::forward<Args>(args)..., get_target());
    }

    void realize(Realization r) {
        check_scheduled("realize");
        get_pipeline().realize(r, get_target());
    }

    // Return the Pipeline that has been built by the generate() method.
    // This method can only be used from a Generator that has a generate()
    // method (vs a build() method), and currently can only be called from
    // the schedule() method. (This may be relaxed in the future to allow
    // calling from generate() as long as all Outputs have been defined.)
    EXPORT Pipeline get_pipeline();

    // Return a map in which to register external code this Generator requires
    // at link time.
    EXPORT std::shared_ptr<ExternsMap> get_externs_map() const override;

protected:
    EXPORT GeneratorBase(size_t size, const void *introspection_helper);
    EXPORT void init_from_context(const Halide::GeneratorContext &context);

    EXPORT virtual Pipeline build_pipeline() = 0;
    EXPORT virtual void call_generate() = 0;
    EXPORT virtual void call_schedule() = 0;

    std::shared_ptr<ValueTracker> get_value_tracker() const override { return value_tracker; }

    EXPORT void track_parameter_values(bool include_outputs);

    EXPORT void pre_build();
    EXPORT void post_build();
    EXPORT void pre_generate();
    EXPORT void post_generate();
    EXPORT void pre_schedule();
    EXPORT void post_schedule();

    template<typename T>
    using Input = GeneratorInput<T>;

    template<typename T>
    using Output = GeneratorOutput<T>;

    template<typename T>
    using ScheduleParam = ScheduleParam<T>;

    // A Generator's creation and usage must go in a certain phase to ensure correctness;
    // the state machine here is advanced and checked at various points to ensure
    // this is the case.
    enum Phase {
        // Generator has just come into being.
        Created,

        // All Input<>/Param<> fields have been set. (Applicable only in JIT mode;
        // in AOT mode, this can be skipped, going Created->GenerateCalled directly.)
        InputsSet,

        // Generator has had its generate() method called. (For Generators with
        // a build() method instead of generate(), this phase will be skipped
        // and will advance directly to ScheduleCalled.)
        GenerateCalled,

        // Generator has had its schedule() method called.
        ScheduleCalled,
    } phase{Created};

    void check_exact_phase(Phase expected_phase) const;
    void check_min_phase(Phase expected_phase) const;
    void advance_phase(Phase new_phase);

private:
    friend void ::Halide::Internal::generator_test();
    friend class GeneratorParamBase;
    friend class GeneratorInputBase;
    friend class GeneratorOutputBase;
    friend class GeneratorStub;
    friend class SimpleGeneratorFactory;
    friend class StubOutputBufferBase;

    struct ParamInfo {
        EXPORT ParamInfo(GeneratorBase *generator, const size_t size);

        // Ordered-list of non-null ptrs to GeneratorParam<> fields.
        std::vector<Internal::GeneratorParamBase *> generator_params;

        // Ordered-list of non-null ptrs to ScheduleParam<> fields.
        std::vector<Internal::ScheduleParamBase *> schedule_params;

        // Ordered-list of non-null ptrs to Input<>/Output<> fields; empty if old-style Generator.
        std::vector<Internal::GeneratorInputBase *> filter_inputs;
        std::vector<Internal::GeneratorOutputBase *> filter_outputs;

        // Ordered-list of non-null ptrs to Param<> or ImageParam<> fields; empty if new-style Generator.
        std::vector<Internal::Parameter *> filter_params;

        // Convenience structure to look up GP by name.
        std::map<std::string, Internal::GeneratorParamBase *> generator_params_by_name;

        // Convenience structure to look up SP by name.
        std::map<std::string, Internal::ScheduleParamBase *> schedule_params_by_name;

    private:
        // list of synthetic GP's that we dynamically created; this list only exists to simplify
        // lifetime management, and shouldn't be accessed directly outside of our ctor/dtor,
        // regardless of friend access.
        std::vector<std::unique_ptr<Internal::GeneratorParamBase>> owned_synthetic_params;
    };

    const size_t size;
    // Lazily-allocated-and-inited struct with info about our various Params.
    // Do not access directly: use the param_info() getter to lazy-init.
    std::unique_ptr<ParamInfo> param_info_ptr;

    std::shared_ptr<Internal::ValueTracker> value_tracker;

    mutable std::shared_ptr<ExternsMap> externs_map;

    bool inputs_set{false};
    std::string generator_name;
    Pipeline pipeline;

    // Return our ParamInfo (lazy-initing as needed).
    EXPORT ParamInfo &param_info();

    EXPORT Internal::GeneratorParamBase &find_generator_param_by_name(const std::string &name);
    EXPORT Internal::ScheduleParamBase &find_schedule_param_by_name(const std::string &name);

    EXPORT void check_scheduled(const char* m) const;

    EXPORT void build_params(bool force = false);

    // Provide private, unimplemented, wrong-result-type methods here
    // so that Generators don't attempt to call the global methods
    // of the same name by accident: use the get_target() method instead.
    void get_host_target();
    void get_jit_target_from_environment();
    void get_target_from_environment();

    EXPORT Func get_first_output();
    EXPORT Func get_output(const std::string &n);
    EXPORT std::vector<Func> get_output_vector(const std::string &n);

    void set_generator_name(const std::string &n) {
        internal_assert(generator_name.empty());
        generator_name = n;
    }

    EXPORT void set_inputs_vector(const std::vector<std::vector<StubInput>> &inputs);

    EXPORT static void check_input_is_singular(Internal::GeneratorInputBase *in);
    EXPORT static void check_input_is_array(Internal::GeneratorInputBase *in);
    EXPORT static void check_input_kind(Internal::GeneratorInputBase *in, Internal::IOKind kind);

    // Allow Buffer<> if:
    // -- we are assigning it to an Input<Buffer<>> (with compatible type and dimensions),
    // causing the Input<Buffer<>> to become a precompiled buffer in the generated code.
    // -- we are assigningit to an Input<Func>, in which case we just Func-wrap the Buffer<>.
    template<typename T>
    std::vector<StubInput> build_input(size_t i, const Buffer<T> &arg) {
        auto *in = param_info().filter_inputs.at(i);
        check_input_is_singular(in);
        const auto k = in->kind();
        if (k == Internal::IOKind::Buffer) {
            Halide::Buffer<> b = arg;
            StubInputBuffer<> sib(b);
            StubInput si(sib);
            return {si};
        } else if (k == Internal::IOKind::Function) {
            Halide::Func f(arg.name() + "_im");
            f(Halide::_) = arg(Halide::_);
            StubInput si(f);
            return {si};
        } else {
            check_input_kind(in, Internal::IOKind::Buffer);  // just to trigger assertion
            return {};
        }
    }

    // Allow Input<Buffer<>> if:
    // -- we are assigning it to another Input<Buffer<>> (with compatible type and dimensions),
    // allowing us to simply pipe a parameter from an enclosing Generator to the Invoker.
    // -- we are assigningit to an Input<Func>, in which case we just Func-wrap the Input<Buffer<>>.
    template<typename T>
    std::vector<StubInput> build_input(size_t i, const GeneratorInput<Buffer<T>> &arg) {
        auto *in = param_info().filter_inputs.at(i);
        check_input_is_singular(in);
        const auto k = in->kind();
        if (k == Internal::IOKind::Buffer) {
            StubInputBuffer<> sib = arg;
            StubInput si(sib);
            return {si};
        } else if (k == Internal::IOKind::Function) {
            Halide::Func f = arg.funcs().at(0);
            StubInput si(f);
            return {si};
        } else {
            check_input_kind(in, Internal::IOKind::Buffer);  // just to trigger assertion
            return {};
        }
    }

    // Allow Func iff we are assigning it to an Input<Func> (with compatible type and dimensions).
    std::vector<StubInput> build_input(size_t i, const Func &arg) {
        auto *in = param_info().filter_inputs.at(i);
        check_input_kind(in, Internal::IOKind::Function);
        check_input_is_singular(in);
        Halide::Func f = arg;
        StubInput si(f);
        return {si};
    }

    // Allow vector<Func> iff we are assigning it to an Input<Func[]> (with compatible type and dimensions).
    std::vector<StubInput> build_input(size_t i, const std::vector<Func> &arg) {
        auto *in = param_info().filter_inputs.at(i);
        check_input_kind(in, Internal::IOKind::Function);
        check_input_is_array(in);
        // My kingdom for a list comprehension...
        std::vector<StubInput> siv;
        siv.reserve(arg.size());
        for (const auto &f : arg) {
            siv.emplace_back(f);
        }
        return siv;
    }

    // Expr must be Input<Scalar>.
    std::vector<StubInput> build_input(size_t i, const Expr &arg) {
        auto *in = param_info().filter_inputs.at(i);
        check_input_kind(in, Internal::IOKind::Scalar);
        check_input_is_singular(in);
        StubInput si(arg);
        return {si};
    }

    // (Array form)
    std::vector<StubInput> build_input(size_t i, const std::vector<Expr> &arg) {
        auto *in = param_info().filter_inputs.at(i);
        check_input_kind(in, Internal::IOKind::Scalar);
        check_input_is_array(in);
        std::vector<StubInput> siv;
        siv.reserve(arg.size());
        for (const auto &value : arg) {
            siv.emplace_back(value);
        }
        return siv;
    }

    // Any other type must be convertible to Expr and must be associated with an Input<Scalar>.
    // Use is_arithmetic since some Expr conversions are explicit.
    template<typename T,
             typename std::enable_if<std::is_arithmetic<T>::value>::type * = nullptr>
    std::vector<StubInput> build_input(size_t i, const T &arg) {
        auto *in = param_info().filter_inputs.at(i);
        check_input_kind(in, Internal::IOKind::Scalar);
        check_input_is_singular(in);
        // We must use an explicit Expr() ctor to preserve the type
        Expr e(arg);
        StubInput si(e);
        return {si};
    }

    // (Array form)
    template<typename T,
             typename std::enable_if<std::is_arithmetic<T>::value>::type * = nullptr>
    std::vector<StubInput> build_input(size_t i, const std::vector<T> &arg) {
        auto *in = param_info().filter_inputs.at(i);
        check_input_kind(in, Internal::IOKind::Scalar);
        check_input_is_array(in);
        std::vector<StubInput> siv;
        siv.reserve(arg.size());
        for (const auto &value : arg) {
            // We must use an explicit Expr() ctor to preserve the type;
            // otherwise, implicit conversions can downgrade (e.g.) float -> int
            Expr e(value);
            siv.emplace_back(e);
        }
        return siv;
    }

    template<typename... Args, size_t... Indices>
    std::vector<std::vector<StubInput>> build_inputs(const std::tuple<const Args &...>& t, index_sequence<Indices...>) {
        return {build_input(Indices, std::get<Indices>(t))...};
    }

    // No copy
    GeneratorBase(const GeneratorBase &) = delete;
    void operator=(const GeneratorBase &) = delete;
    // No move
    GeneratorBase(GeneratorBase&& that) = delete;
    void operator=(GeneratorBase&& that) = delete;
};

class GeneratorFactory {
public:
    virtual ~GeneratorFactory() {}
    // Note that this method must never return null:
    // if it cannot return a valid Generator, it should assert-fail.
    virtual std::unique_ptr<GeneratorBase> create(const GeneratorContext &context,
                                                  const std::map<std::string, std::string> &params) const = 0;
};

using GeneratorCreateFunc = std::function<std::unique_ptr<Internal::GeneratorBase>(const GeneratorContext &context)>;

class SimpleGeneratorFactory : public GeneratorFactory {
public:
    SimpleGeneratorFactory(GeneratorCreateFunc create_func, const std::string &generator_name)
        : create_func(create_func), generator_name(generator_name) {
        internal_assert(create_func != nullptr);
    }

    std::unique_ptr<Internal::GeneratorBase> create(const GeneratorContext &context,
                                                    const std::map<std::string, std::string> &params) const override {
        auto g = create_func(context);
        internal_assert(g.get() != nullptr);
        g->set_generator_name(generator_name);
        g->set_generator_and_schedule_param_values(params);
        return g;
    }
private:
    const GeneratorCreateFunc create_func;
    const std::string generator_name;
};

class GeneratorRegistry {
public:
    EXPORT static void register_factory(const std::string &name, std::unique_ptr<GeneratorFactory> factory);
    EXPORT static void unregister_factory(const std::string &name);
    EXPORT static std::vector<std::string> enumerate();
    // Note that this method will never return null:
    // if it cannot return a valid Generator, it should assert-fail.
    EXPORT static std::unique_ptr<GeneratorBase> create(const std::string &name,
                                                        const GeneratorContext &context,
                                                        const std::map<std::string, std::string> &params);

private:
    using GeneratorFactoryMap = std::map<const std::string, std::unique_ptr<GeneratorFactory>>;

    GeneratorFactoryMap factories;
    std::mutex mutex;

    EXPORT static GeneratorRegistry &get_registry();

    GeneratorRegistry() {}
    GeneratorRegistry(const GeneratorRegistry &) = delete;
    void operator=(const GeneratorRegistry &) = delete;
};

}  // namespace Internal

template <class T>
class Generator : public Internal::GeneratorBase {
protected:
    Generator() :
        Internal::GeneratorBase(sizeof(T),
                                Internal::Introspection::get_introspection_helper<T>()) {}

public:
    static std::unique_ptr<T> create(const Halide::GeneratorContext &context) {
        // We must have an object of type T (not merely GeneratorBase) to call a protected method,
        // because CRTP is a weird beast.
        T *t = new T;
        t->init_from_context(context);
        return std::unique_ptr<T>(t);
    }

    using Internal::GeneratorBase::apply;

    template <typename... Args>
    void apply(const Args &...args) {
        static_assert(has_generate_method<T>::value && has_schedule_method<T>::value, 
            "apply() is not supported for old-style Generators.");
        set_inputs(args...);
        call_generate();
        call_schedule();
    }

private:
    // Implementations for build_pipeline_impl(), specialized on whether we
    // have build() or generate()/schedule() methods.

    // std::is_member_function_pointer will fail if there is no member of that name,
    // so we use a little SFINAE to detect if there are method-shaped members.
    template<typename>
    struct type_sink { typedef void type; };

    template<typename T2, typename = void>
    struct has_generate_method : std::false_type {};

    template<typename T2>
    struct has_generate_method<T2, typename type_sink<decltype(std::declval<T2>().generate())>::type> : std::true_type {};

    template<typename T2, typename = void>
    struct has_schedule_method : std::false_type {};

    template<typename T2>
    struct has_schedule_method<T2, typename type_sink<decltype(std::declval<T2>().schedule())>::type> : std::true_type {};

    template <typename T2 = T,
              typename std::enable_if<!has_generate_method<T2>::value>::type * = nullptr>
    Pipeline build_pipeline_impl() {
        static_assert(!has_schedule_method<T2>::value, "The schedule() method is ignored if you define a build() method; use generate() instead.");
        pre_build();
        Pipeline p = ((T *)this)->build();
        post_build();
        return p;
    }
    template <typename T2 = T,
              typename std::enable_if<has_generate_method<T2>::value>::type * = nullptr>
    Pipeline build_pipeline_impl() {
        ((T *)this)->call_generate_impl();
        ((T *)this)->call_schedule_impl();
        return get_pipeline();
    }

    // Implementations for call_generate_impl(), specialized on whether we
    // have build() or generate()/schedule() methods.

    template <typename T2 = T,
              typename std::enable_if<!has_generate_method<T2>::value>::type * = nullptr>
    void call_generate_impl() {
        user_error << "Unimplemented";
    }

    template <typename T2 = T,
              typename std::enable_if<has_generate_method<T2>::value>::type * = nullptr>
    void call_generate_impl() {
        T *t = (T*)this;
        static_assert(std::is_void<decltype(t->generate())>::value, "generate() must return void");
        pre_generate();
        t->generate();
        post_generate();
    }

    // Implementations for call_schedule_impl(), specialized on whether we
    // have build() or generate()/schedule() methods.

    template <typename T2 = T,
              typename std::enable_if<!has_schedule_method<T2>::value>::type * = nullptr>
    void call_schedule_impl() {
        user_error << "Unimplemented";
    }

    template <typename T2 = T,
              typename std::enable_if<has_schedule_method<T2>::value>::type * = nullptr>
    void call_schedule_impl() {
        T *t = (T*)this;
        static_assert(std::is_void<decltype(t->schedule())>::value, "schedule() must return void");
        pre_schedule();
        t->schedule();
        post_schedule();
    }

protected:
    Pipeline build_pipeline() override {
        return this->build_pipeline_impl();
    }

    void call_generate() override {
        this->call_generate_impl();
    }

    void call_schedule() override {
        this->call_schedule_impl();
    }

private:
    friend void ::Halide::Internal::generator_test();
    friend class Internal::SimpleGeneratorFactory;
    friend void ::Halide::Internal::generator_test();
    friend class ::Halide::GeneratorContext;

    // No copy
    Generator(const Generator &) = delete;
    void operator=(const Generator &) = delete;
    // No move
    Generator(Generator&& that) = delete;
    void operator=(Generator&& that) = delete;
};

template <class GeneratorClass>
class RegisterGenerator {
public:
    RegisterGenerator(const char* generator_name) {
        std::unique_ptr<Internal::SimpleGeneratorFactory> f(new Internal::SimpleGeneratorFactory(GeneratorClass::create, generator_name));
        Internal::GeneratorRegistry::register_factory(generator_name, std::move(f));
    }
};

namespace Internal {

class GeneratorStub : public NamesInterface {
public:
    // default ctor
    GeneratorStub() = default;

    // move constructor
    GeneratorStub(GeneratorStub&& that) : generator(std::move(that.generator)) {}

    // move assignment operator
    GeneratorStub& operator=(GeneratorStub&& that) {
        generator = std::move(that.generator);
        return *this;
    }

    Target get_target() const { return generator->get_target(); }

   template<typename T>
   GeneratorStub &set_schedule_param(const std::string &name, const T &value) {
       generator->set_schedule_param(name, value);
       return *this;
   }

   GeneratorStub &schedule() {
       generator->call_schedule();
       return *this;
   }

    // Overloads for first output
    operator Func() const {
        return get_first_output();
    }

    template <typename... Args>
    FuncRef operator()(Args&&... args) const {
        return get_first_output()(std::forward<Args>(args)...);
    }

    template <typename ExprOrVar>
    FuncRef operator()(std::vector<ExprOrVar> args) const {
        return get_first_output()(args);
    }

    Realization realize(std::vector<int32_t> sizes) {
        return generator->realize(sizes);
    }

    // Only enable if none of the args are Realization; otherwise we can incorrectly
    // select this method instead of the Realization-as-outparam variant
    template <typename... Args, typename std::enable_if<NoRealizations<Args...>::value>::type * = nullptr>
    Realization realize(Args&&... args) {
        return generator->realize(std::forward<Args>(args)...);
    }

    void realize(Realization r) {
        generator->realize(r);
    }

    virtual ~GeneratorStub() {}

protected:
    typedef std::function<std::unique_ptr<GeneratorBase>(const GeneratorContext&, const std::map<std::string, std::string>&)> GeneratorFactory;

    EXPORT GeneratorStub(const GeneratorContext &context,
                  GeneratorFactory generator_factory,
                  const std::map<std::string, std::string> &generator_params,
                  const std::vector<std::vector<Internal::StubInput>> &inputs);

    ScheduleParamBase &get_schedule_param(const std::string &n) const {
        return generator->find_schedule_param_by_name(n);
    }

    // Output(s)
    // TODO: identify vars used
    Func get_output(const std::string &n) const {
        return generator->get_output(n);
    }

    template<typename T2>
    T2 get_output_buffer(const std::string &n) const {
        return T2(get_output(n), generator);
    }

    std::vector<Func> get_output_vector(const std::string &n) const {
        return generator->get_output_vector(n);
    }

    bool has_generator() const {
        return generator != nullptr;
    }

    template<typename Ratio>
    static double ratio_to_double() {
        return (double)Ratio::num / (double)Ratio::den;
    }

    static std::vector<StubInput> to_stub_input_vector(const Expr &e) {
        return { StubInput(e) };
    }

    static std::vector<StubInput> to_stub_input_vector(const Func &f) {
        return { StubInput(f) };
    }

    template<typename T = void>
    static std::vector<StubInput> to_stub_input_vector(const StubInputBuffer<T> &b) {
        return { StubInput(b) };
    }

    template <typename T>
    static std::vector<StubInput> to_stub_input_vector(const std::vector<T> &v) {
        std::vector<StubInput> r;
        std::copy(v.begin(), v.end(), std::back_inserter(r));
        return r;
    }

    EXPORT void verify_same_funcs(const Func &a, const Func &b);
    EXPORT void verify_same_funcs(const std::vector<Func>& a, const std::vector<Func>& b);

    template<typename T2>
    void verify_same_funcs(const StubOutputBuffer<T2> &a, const StubOutputBuffer<T2> &b) {
        verify_same_funcs(a.f, b.f);
    }

private:
    std::shared_ptr<GeneratorBase> generator;

    Func get_first_output() const {
        return generator->get_first_output();
    }
    explicit GeneratorStub(const GeneratorStub &) = delete;
    GeneratorStub &operator=(const GeneratorStub &) = delete;
    explicit GeneratorStub(const GeneratorStub &&) = delete;
    GeneratorStub &operator=(const GeneratorStub &&) = delete;
};

}  // namespace Internal


}  // namespace Halide

#define HALIDE_REGISTER_GENERATOR(GEN_CLASS_NAME, GEN_REGISTRY_NAME) \
    namespace ns_reg_gen { static auto reg_##GEN_CLASS_NAME = Halide::RegisterGenerator<GEN_CLASS_NAME>(GEN_REGISTRY_NAME); }


#endif  // HALIDE_GENERATOR_H_<|MERGE_RESOLUTION|>--- conflicted
+++ resolved
@@ -611,7 +611,7 @@
 
     template <typename T2 = T, typename std::enable_if<!std::is_same<T2, Type>::value>::type * = nullptr>
     void set(const T &e) {
-        this->set_impl(e);        
+        this->set_impl(e);
     }
 
     void set_from_string(const std::string &new_value_string) override {
@@ -1347,14 +1347,13 @@
         return this->funcs().at(0);
     }
 
-<<<<<<< HEAD
+    operator ExternFuncArgument() const {
+        return ExternFuncArgument(this->parameters_.at(0));
+    }
+
     GeneratorInput_Buffer<T> &estimate(Var var, Expr min, Expr extent) {
         this->estimate_impl(var, min, extent);
         return *this;
-=======
-    operator ExternFuncArgument() const {
-        return ExternFuncArgument(this->parameters_.at(0));
->>>>>>> 6e72da8b
     }
 };
 
@@ -1423,14 +1422,13 @@
         return this->funcs().at(0);
     }
 
-<<<<<<< HEAD
+    operator ExternFuncArgument() const {
+        return ExternFuncArgument(this->parameters_.at(0));
+    }
+
     GeneratorInput_Func<T> &estimate(Var var, Expr min, Expr extent) {
         this->estimate_impl(var, min, extent);
         return *this;
-=======
-    operator ExternFuncArgument() const {
-        return ExternFuncArgument(this->parameters_.at(0));
->>>>>>> 6e72da8b
     }
 };
 
@@ -2750,7 +2748,7 @@
 
     template <typename... Args>
     void apply(const Args &...args) {
-        static_assert(has_generate_method<T>::value && has_schedule_method<T>::value, 
+        static_assert(has_generate_method<T>::value && has_schedule_method<T>::value,
             "apply() is not supported for old-style Generators.");
         set_inputs(args...);
         call_generate();
