#include "CodeGen_X86.h"
#include "IROperator.h"
#include <iostream>
#include "buffer_t.h"
#include "IRPrinter.h"
#include "IRMatch.h"
<<<<<<< HEAD
#include "Log.h"
#include "Deinterleave.h"
#include "Simplify.h"
=======
#include "Debug.h"
>>>>>>> 8283ebcc
#include "Util.h"
#include "Var.h"
#include "Param.h"
#include "integer_division_table.h"
#include "LLVM_Headers.h"

extern "C" unsigned char halide_internal_initmod_x86[];
extern "C" int halide_internal_initmod_x86_length;
extern "C" unsigned char halide_internal_initmod_x86_32[];
extern "C" int halide_internal_initmod_x86_32_length;
extern "C" unsigned char halide_internal_initmod_x86_avx[];
extern "C" int halide_internal_initmod_x86_avx_length;

#if WITH_NATIVE_CLIENT
extern "C" unsigned char halide_internal_initmod_x86_nacl[];
extern "C" int halide_internal_initmod_x86_nacl_length;
extern "C" unsigned char halide_internal_initmod_x86_32_nacl[];
extern "C" int halide_internal_initmod_x86_32_nacl_length;
#else
static void * halide_internal_initmod_x86_nacl = 0;
static int halide_internal_initmod_x86_nacl_length = 0;
static void * halide_internal_initmod_x86_32_nacl = 0;
static int halide_internal_initmod_x86_32_nacl_length = 0;
#endif

namespace Halide { 
namespace Internal {

using std::vector;
using std::string;

using namespace llvm;

CodeGen_X86::CodeGen_X86(uint32_t options) : CodeGen_Posix(), 
                                             use_64_bit(options & X86_64Bit), 
                                             use_sse_41(options & X86_SSE41), 
                                             use_avx   (options & X86_AVX),
                                             use_nacl  (options & X86_NaCl) {
    assert(llvm_X86_enabled && "llvm build not configured with X86 target enabled.");
    #if !(WITH_NATIVE_CLIENT)
    assert(!use_nacl && "llvm build not configured with native client enabled.");
    #endif
}

void CodeGen_X86::compile(Stmt stmt, string name, const vector<Argument> &args) {

    init_module();

    StringRef sb;

    if (use_avx) {
        assert(halide_internal_initmod_x86_avx_length && "initial module for x86_avx is empty");
        sb = StringRef((char *)halide_internal_initmod_x86_avx, halide_internal_initmod_x86_avx_length);
    } else if (!use_64_bit) {
        if (use_nacl) {
            assert(halide_internal_initmod_x86_32_nacl_length && "initial module for x86_32_nacl is empty");
            sb = StringRef((char *)halide_internal_initmod_x86_32_nacl, halide_internal_initmod_x86_32_nacl_length);
        } else {
            assert(halide_internal_initmod_x86_32_length && "initial module for x86_32 is empty");
            sb = StringRef((char *)halide_internal_initmod_x86_32, halide_internal_initmod_x86_32_length);
        }
    } else {
        if (use_nacl) {
            assert(halide_internal_initmod_x86_nacl_length && "initial module for x86_nacl is empty");
            sb = StringRef((char *)halide_internal_initmod_x86_nacl, halide_internal_initmod_x86_nacl_length);
        } else {
            assert(halide_internal_initmod_x86_length && "initial module for x86 is empty");
            sb = StringRef((char *)halide_internal_initmod_x86, halide_internal_initmod_x86_length);
        }
    }
    MemoryBuffer *bitcode_buffer = MemoryBuffer::getMemBuffer(sb);

    // Parse it    
    std::string errstr;
    module = ParseBitcodeFile(bitcode_buffer, *context, &errstr);
    if (!module) {
        std::cerr << "Error parsing initial module: " << errstr << "\n";
    }
    assert(module && "llvm encountered an error in parsing a bitcode file.");

    // Fix the target triple
    // Let's see if this works to get native client support.

    #if WITH_NATIVE_CLIENT
    if (use_nacl) {
        llvm::Triple triple(module->getTargetTriple());
        triple.setOS(llvm::Triple::NaCl);
        module->setTargetTriple(triple.str());
    }
    #endif

    debug(1) << "Target triple of initial module: " << module->getTargetTriple() << "\n";

    // For now we'll just leave it as whatever the module was
    // compiled as. This assumes that we're not cross-compiling
    // between different x86 operating systems
    // module->setTargetTriple( ... );
        
    // Pass to the generic codegen
    CodeGen::compile(stmt, name, args);
    delete bitcode_buffer;
}

Expr _i64(Expr e) {
    return cast(Int(64, e.type().width), e);
}

Expr _u64(Expr e) {
    return cast(UInt(64, e.type().width), e);
}
Expr _i32(Expr e) {
    return cast(Int(32, e.type().width), e);
}

Expr _u32(Expr e) {
    return cast(UInt(32, e.type().width), e);
}

Expr _i16(Expr e) {
    return cast(Int(16, e.type().width), e);
}

Expr _u16(Expr e) {
    return cast(UInt(16, e.type().width), e);
}
 
Expr _i8(Expr e) {
    return cast(Int(8, e.type().width), e);
}

Expr _u8(Expr e) {
    return cast(UInt(8, e.type().width), e);
}

Expr _f32(Expr e) {
    return cast(Float(32, e.type().width), e);
}

Expr _f64(Expr e) {
    return cast(Float(64, e.type().width), e);
}

Value *CodeGen_X86::call_intrin(Type result_type, const string &name, vector<Expr> args) {
    vector<Value *> arg_values(args.size());
    for (size_t i = 0; i < args.size(); i++) {
        arg_values[i] = codegen(args[i]);
    }

    return call_intrin(llvm_type_of(result_type), name, arg_values);
}

Value *CodeGen_X86::call_intrin(llvm::Type *result_type, const string &name, vector<Value *> arg_values) {
    vector<llvm::Type *> arg_types(arg_values.size());
    for (size_t i = 0; i < arg_values.size(); i++) {
        arg_types[i] = arg_values[i]->getType();
    }

    llvm::Function *fn = module->getFunction("llvm.x86." + name);

    if (!fn) {
        FunctionType *func_t = FunctionType::get(result_type, arg_types, false);    
        fn = llvm::Function::Create(func_t, llvm::Function::ExternalLinkage, "llvm.x86." + name, module);
        fn->setCallingConv(CallingConv::C);
    }

    return builder->CreateCall(fn, arg_values);
}
 
void CodeGen_X86::visit(const Cast *op) {

    vector<Expr> matches;
 
    struct Pattern {
        bool needs_sse_41;
        bool extern_call;
        Type type;
        string intrin;
        Expr pattern;
    };

    Pattern patterns[] = {
        {false, false, Int(8, 16), "sse2.padds.b", 
         _i8(clamp(_i16(wild_i8x16) + _i16(wild_i8x16), -128, 127))},
        {false, false, Int(8, 16), "sse2.psubs.b", 
         _i8(clamp(_i16(wild_i8x16) - _i16(wild_i8x16), -128, 127))},
        {false, false, UInt(8, 16), "sse2.paddus.b", 
         _u8(min(_u16(wild_u8x16) + _u16(wild_u8x16), 255))},
        {false, false, UInt(8, 16), "sse2.psubus.b", 
         _u8(max(_i16(wild_u8x16) - _i16(wild_u8x16), 0))},
        {false, false, Int(16, 8), "sse2.padds.w", 
         _i16(clamp(_i32(wild_i16x8) + _i32(wild_i16x8), -32768, 32767))},
        {false, false, Int(16, 8), "sse2.psubs.w", 
         _i16(clamp(_i32(wild_i16x8) - _i32(wild_i16x8), -32768, 32767))},
        {false, false, UInt(16, 8), "sse2.paddus.w", 
         _u16(min(_u32(wild_u16x8) + _u32(wild_u16x8), 65535))},
        {false, false, UInt(16, 8), "sse2.psubus.w", 
         _u16(max(_i32(wild_u16x8) - _i32(wild_u16x8), 0))},
        {false, false, Int(16, 8), "sse2.pmulh.w", 
         _i16((_i32(wild_i16x8) * _i32(wild_i16x8)) / 65536)},
        {false, false, UInt(16, 8), "sse2.pmulhu.w", 
         _u16((_u32(wild_u16x8) * _u32(wild_u16x8)) / 65536)},
        {false, false, UInt(8, 16), "sse2.pavg.b",
         _u8(((_u16(wild_u8x16) + _u16(wild_u8x16)) + 1) / 2)},
        {false, false, UInt(16, 8), "sse2.pavg.w",
         _u16(((_u32(wild_u16x8) + _u32(wild_u16x8)) + 1) / 2)},
        {false, true, Int(16, 8), "packssdw", 
         _i16(clamp(wild_i32x8, -32768, 32767))},
        {false, true, Int(8, 16), "packsswb", 
         _i8(clamp(wild_i16x16, -128, 127))},
        {false, true, UInt(8, 16), "packuswb", 
         _u8(clamp(wild_i16x16, 0, 255))},
        {true, true, UInt(16, 8), "packusdw",
         _u16(clamp(wild_i32x8, 0, 65535))}
    };
        
    for (size_t i = 0; i < sizeof(patterns)/sizeof(patterns[0]); i++) {
        const Pattern &pattern = patterns[i];
        if (!use_sse_41 && pattern.needs_sse_41) continue;
        if (expr_match(pattern.pattern, op, matches)) {
            if (pattern.extern_call) {
                value = codegen(Call::make(pattern.type, pattern.intrin, matches, Call::Extern));
            } else {
                value = call_intrin(pattern.type, pattern.intrin, matches);
            }
            return;
        }
    }
        
    CodeGen::visit(op);

    /*
    check_sse("paddsb", 16, i8(clamp(i16(i8_1) + i16(i8_2), min_i8, 127)));
    check_sse("psubsb", 16, i8(clamp(i16(i8_1) - i16(i8_2), min_i8, 127)));
    check_sse("paddusb", 16, u8(min(u16(u8_1) + u16(u8_2), max_u8)));
    check_sse("psubusb", 16, u8(min(u16(u8_1) - u16(u8_2), max_u8)));
    check_sse("paddsw", 8, i16(clamp(i32(i16_1) + i32(i16_2), -32768, 32767)));
    check_sse("psubsw", 8, i16(clamp(i32(i16_1) - i32(i16_2), -32768, 32767)));
    check_sse("paddusw", 8, u16(min(u32(u16_1) + u32(u16_2), max_u16)));
    check_sse("psubusw", 8, u16(min(u32(u16_1) - u32(u16_2), max_u16)));
    check_sse("pmulhw", 8, i16((i32(i16_1) * i32(i16_2)) / (256*256)));
    check_sse("pmulhw", 8, i16_1 / 15);

    // SSE 1
    check_sse("rcpps", 4, 1.0f / f32_2);
    check_sse("rsqrtps", 4, 1.0f / sqrt(f32_2));
    check_sse("pavgb", 16, u8((u16(u8_1) + u16(u8_2) + 1)/2));
    check_sse("pavgw", 8, u16((u32(u16_1) + u32(u16_2) + 1)/2));

    check_sse("pmulhuw", 8, u16((u32(u16_1) * u32(u16_2))/(256*256)));
    check_sse("pmulhuw", 8, u16_1 / 15);

    check_sse("shufps", 4, in_f32(2*x));

    // SSE 2
    check_sse("packssdw", 8, i16(clamp(i32_1, -32768, 32767)));
    check_sse("packsswb", 16, i8(clamp(i16_1, min_i8, 127)));
    check_sse("packuswb", 16, u8(clamp(i16_1, 0, max_u8)));

    check_sse("packusdw", 8, u16(clamp(i32_1, 0, max_u16)));
    */
}

void CodeGen_X86::visit(const Div *op) {    

    assert(!is_zero(op->b) && "Division by constant zero");

    // Detect if it's a small int division
    const Broadcast *broadcast = op->b.as<Broadcast>();
    const Cast *cast_b = broadcast ? broadcast->value.as<Cast>() : NULL;    
    const IntImm *int_imm = cast_b ? cast_b->value.as<IntImm>() : NULL;
    if (broadcast && !int_imm) int_imm = broadcast->value.as<IntImm>();
    if (!int_imm) int_imm = op->b.as<IntImm>();
    int const_divisor = int_imm ? int_imm->value : 0;
    int shift_amount;
    bool power_of_two = is_const_power_of_two(op->b, &shift_amount);

    vector<Expr> matches;    
    if (op->type == Float(32, 4) && is_one(op->a)) {
        // Reciprocal and reciprocal square root
        if (expr_match(Call::make(Float(32, 4), "sqrt_f32", vec(wild_f32x4), Call::Extern), op->b, matches)) {            
            value = call_intrin(Float(32, 4), "sse.rsqrt.ps", matches);
        } else {
            value = call_intrin(Float(32, 4), "sse.rcp.ps", vec(op->b));
        }
    } else if (use_avx && op->type == Float(32, 8) && is_one(op->a)) {
        // Reciprocal and reciprocal square root
        if (expr_match(Call::make(Float(32, 8), "sqrt_f32", vec(wild_f32x8), Call::Extern), op->b, matches)) {            
            value = call_intrin(Float(32, 8), "avx.rsqrt.ps.256", matches);
        } else {
            value = call_intrin(Float(32, 8), "avx.rcp.ps.256", vec(op->b));
        }
    } else if (power_of_two && op->type.is_int()) {
        Value *numerator = codegen(op->a);
        Constant *shift = ConstantInt::get(llvm_type_of(op->type), shift_amount);
        value = builder->CreateAShr(numerator, shift);
    } else if (power_of_two && op->type.is_uint()) {
        Value *numerator = codegen(op->a);
        Constant *shift = ConstantInt::get(llvm_type_of(op->type), shift_amount);
        value = builder->CreateLShr(numerator, shift);
    } else if (op->type.is_int() && 
               (op->type.bits == 8 || op->type.bits == 16 || op->type.bits == 32) && 
               const_divisor > 1 && 
               ((op->type.bits > 8 && const_divisor < 256) || const_divisor < 128)) {

        int64_t multiplier, shift;
        if (op->type.bits == 32) {
            multiplier = IntegerDivision::table_s32[const_divisor-2][1];
            shift      = IntegerDivision::table_s32[const_divisor-2][2];
        } else if (op->type.bits == 16) {
            multiplier = IntegerDivision::table_s16[const_divisor-2][1];
            shift      = IntegerDivision::table_s16[const_divisor-2][2];
        } else {
            // 8 bit
            multiplier = IntegerDivision::table_s8[const_divisor-2][1];
            shift      = IntegerDivision::table_s8[const_divisor-2][2];    
        }

        Value *val = codegen(op->a);
        
        // Make an all-ones mask if the numerator is negative
        Value *sign = builder->CreateAShr(val, codegen(make_const(op->type, op->type.bits-1)));            
        // Flip the numerator bits if the mask is high. 
        Value *flipped = builder->CreateXor(sign, val);

        llvm::Type *narrower = llvm_type_of(op->type);
        llvm::Type *wider = llvm_type_of(Int(op->type.bits*2, op->type.width));

        // Grab the multiplier. 
        Value *mult = ConstantInt::get(narrower, multiplier);

        // Widening multiply, keep high half, shift
        if (op->type == Int(16, 8)) {
            val = call_intrin(narrower, "sse2.pmulhu.w", vec(flipped, mult));
            if (shift) {
                Constant *shift_amount = ConstantInt::get(narrower, shift);
                val = builder->CreateLShr(val, shift_amount);
            }
        } else {
            // flipped's high bit is zero, so it's ok to zero-extend it
            Value *flipped_wide = builder->CreateIntCast(flipped, wider, false);
            Value *mult_wide = builder->CreateIntCast(mult, wider, false);
            Value *wide_val = builder->CreateMul(flipped_wide, mult_wide);
            // Do the shift (add 8 or 16 or 32 to narrow back down)
            Constant *shift_amount = ConstantInt::get(wider, (shift + op->type.bits));
            val = builder->CreateLShr(wide_val, shift_amount);
            val = builder->CreateIntCast(val, narrower, true);
        }
        
        // Maybe flip the bits again
        value = builder->CreateXor(val, sign);
    
    } else if (op->type.is_uint() && 
               (op->type.bits == 8 || op->type.bits == 16 || op->type.bits == 32) && 
               const_divisor > 1 && const_divisor < 256) {

        int64_t method, multiplier, shift;
        if (op->type.bits == 32) {
            method     = IntegerDivision::table_u32[const_divisor-2][0];
            multiplier = IntegerDivision::table_u32[const_divisor-2][1];
            shift      = IntegerDivision::table_u32[const_divisor-2][2];
        } else if (op->type.bits == 16) {        
            method     = IntegerDivision::table_u16[const_divisor-2][0];
            multiplier = IntegerDivision::table_u16[const_divisor-2][1];
            shift      = IntegerDivision::table_u16[const_divisor-2][2];
        } else {
            method     = IntegerDivision::table_u8[const_divisor-2][0];
            multiplier = IntegerDivision::table_u8[const_divisor-2][1];
            shift      = IntegerDivision::table_u8[const_divisor-2][2];
        }

        Value *num = codegen(op->a);

        // Widen, multiply, narrow
        llvm::Type *narrower = llvm_type_of(op->type);
        llvm::Type *wider = llvm_type_of(UInt(op->type.bits*2, op->type.width));

        Value *mult = ConstantInt::get (narrower, multiplier);
        Value *val = num;

        if (op->type == UInt(16, 8)) {
            val = call_intrin(narrower, "sse2.pmulhu.w", vec(val, mult));
            if (shift && method != 2) {
                Constant *shift_amount = ConstantInt::get(narrower, shift);
                val = builder->CreateLShr(val, shift_amount);
            }
        } else {
            
            // Widen
            mult = builder->CreateIntCast(mult, wider, false);
            val = builder->CreateIntCast(val, wider, false);

            // Multiply
            val = builder->CreateMul(val, mult);

            // Keep high half
            int shift_bits = op->type.bits;
            // For methods 0 and 1, we can do the final shift here too
            if (method != 2) {
                shift_bits += shift;
            }
            Constant *shift_amount = ConstantInt::get(wider, shift_bits);
            val = builder->CreateLShr(val, shift_amount);
            val = builder->CreateIntCast(val, narrower, false);
        }

        // Average with original numerator. Can't use sse rounding ops
        // because they round up.
        if (method == 2) {
            // num > val, so the following works without widening:
            // val += (num - val)/2
            Value *diff = builder->CreateSub(num, val);
            diff = builder->CreateLShr(diff, ConstantInt::get(diff->getType(), 1));
            val = builder->CreateAdd(val, diff);
        
            // Do the final shift
            if (shift) {
                val = builder->CreateLShr(val, ConstantInt::get(narrower, shift));
            }
        }

        value = val;

    } else {    
        CodeGen::visit(op);
    }
}

void CodeGen_X86::visit(const Min *op) {
    if (op->type == UInt(8, 16)) {
        value = call_intrin(UInt(8, 16), "sse2.pminu.b", vec(op->a, op->b));
    } else if (use_sse_41 && op->type == Int(8, 16)) {
        value = call_intrin(Int(8, 16), "sse41.pminsb", vec(op->a, op->b));
    } else if (op->type == Int(16, 8)) {
        value = call_intrin(Int(16, 8), "sse2.pmins.w", vec(op->a, op->b));
    } else if (use_sse_41 && op->type == UInt(16, 8)) {
        value = call_intrin(UInt(16, 8), "sse41.pminuw", vec(op->a, op->b));
    } else if (use_sse_41 && op->type == Int(32, 4)) {
        value = call_intrin(Int(32, 4), "sse41.pminsd", vec(op->a, op->b));
    } else if (use_sse_41 && op->type == UInt(32, 4)) {
        value = call_intrin(UInt(32, 4), "sse41.pminud", vec(op->a, op->b));               
    } else {
        CodeGen::visit(op);
    }
}

void CodeGen_X86::visit(const Max *op) {
    if (op->type == UInt(8, 16)) {
        value = call_intrin(UInt(8, 16), "sse2.pmaxu.b", vec(op->a, op->b));
    } else if (use_sse_41 && op->type == Int(8, 16)) {
        value = call_intrin(Int(8, 16), "sse41.pmaxsb", vec(op->a, op->b));
    } else if (op->type == Int(16, 8)) {
        value = call_intrin(Int(16, 8), "sse2.pmaxs.w", vec(op->a, op->b));
    } else if (use_sse_41 && op->type == UInt(16, 8)) {
        value = call_intrin(UInt(16, 8), "sse41.pmaxuw", vec(op->a, op->b));
    } else if (use_sse_41 && op->type == Int(32, 4)) {
        value = call_intrin(Int(32, 4), "sse41.pmaxsd", vec(op->a, op->b));
    } else if (use_sse_41 && op->type == UInt(32, 4)) {
        value = call_intrin(UInt(32, 4), "sse41.pmaxud", vec(op->a, op->b));               
    } else {
        CodeGen::visit(op);
    }    
}

Expr extract_ramp_helper(const Expr op, int *n_ramps) {
    const Add *asAdd = op.as<Add>();
    const Sub *asSub = op.as<Sub>();
    const Mul *asMul = op.as<Mul>();
    const Max *asMax = op.as<Max>();
    const Min *asMin = op.as<Min>();
    const Ramp *asRamp = op.as<Ramp>();
    Expr ret, a, b;
    int n_ramps_a = 0, n_ramps_b = 0;
    if (asAdd) {
        // add
        ret = Add::make(extract_ramp_helper(asAdd->a, &n_ramps_a),
			extract_ramp_helper(asAdd->b, &n_ramps_b));
    } else if (asSub) {
        // subtract
        ret = Sub::make(extract_ramp_helper(asSub->a, &n_ramps_a),
			extract_ramp_helper(asSub->b, &n_ramps_b));
    } else if (asMul) {
        // multiply
        ret = Mul::make(extract_ramp_helper(asMul->a, &n_ramps_a),
			extract_ramp_helper(asMul->b, &n_ramps_b));        
    } else if (asMax) {
        // max - if a or b has ramp, replace
        a = extract_ramp_helper(asMax->a, &n_ramps_a);
        b = extract_ramp_helper(asMax->b, &n_ramps_b);
        if ((n_ramps_a == 1) && (n_ramps_b==0)) ret = a;
        else if ((n_ramps_b == 1) && (n_ramps_b==1)) ret = b;
        else ret = Max::make(a, b);
    } else if (asMin) {
        // min - if a or b has ramp, replace
        a = extract_ramp_helper(asMin->a, &n_ramps_a);
        b = extract_ramp_helper(asMin->b, &n_ramps_b);
        if ((n_ramps_a == 1) && (n_ramps_b==0)) ret = a;
        else if ((n_ramps_b == 1) && (n_ramps_b==1)) ret = b;
        else ret = Min::make(a, b);
    } else if (asRamp) {
        // return ramp
        ret = op;
        n_ramps_a = 1;
    } else {
        ret = op;
    }
    if (n_ramps) *n_ramps = *n_ramps + n_ramps_a + n_ramps_b;
    return ret;
}

Expr extract_ramp(const Expr index) {
    int n_ramps = 0;
    Expr extracted = extract_ramp_helper(index, &n_ramps);
    if (n_ramps==1) return extracted;
    else return index;
}

Expr extract_ramp_condition(const Expr op, int *n_ramps, bool replace_max) {
    // get condition from clamped index
    // (convert min/max to GE/LE on bounds of ramp indices)
    const Add *asAdd = op.as<Add>();
    const Sub *asSub = op.as<Sub>();
    const Mul *asMul = op.as<Mul>();
    const Max *asMax = op.as<Max>();
    const Min *asMin = op.as<Min>();
    const Ramp *asRamp = op.as<Ramp>();
    const Broadcast *asBroadcast = op.as<Broadcast>();
    Expr ret, a, b;
    int n_ramps_a = 0, n_ramps_b = 0;
    if (asAdd) {
        // add
	a = extract_ramp_condition(asAdd->a, &n_ramps_a, replace_max);
	b = extract_ramp_condition(asAdd->b, &n_ramps_b, replace_max);
	if (n_ramps_a==1 && n_ramps_b==0) ret = a;
	else if (n_ramps_a==0 && n_ramps_b==1) ret = b;
	else ret = op;
    } else if (asSub) {
        // subtract
	a = extract_ramp_condition(asSub->a, &n_ramps_a, replace_max);
	b = extract_ramp_condition(asSub->b, &n_ramps_b, replace_max);
	if (n_ramps_a==1 && n_ramps_b==0) ret = a;
	else if (n_ramps_a==0 && n_ramps_b==1) ret = b;
	else ret = op;
    } else if (asMul) {
        // multiply
	a = extract_ramp_condition(asMul->a, &n_ramps_a, replace_max);
	b = extract_ramp_condition(asMul->b, &n_ramps_b, replace_max);
	if (n_ramps_a==1 && n_ramps_b==0) ret = a;
	else if (n_ramps_a==0 && n_ramps_b==1) ret = b;
	else ret = op;
    } else if (asMax) {
        a = extract_ramp_condition(asMax->a, &n_ramps_a, replace_max);
        b = extract_ramp_condition(asMax->b, &n_ramps_b, replace_max);
	// if replacing max, replace with appropriate GE
	if (replace_max && n_ramps_a==1 && n_ramps_b==0) ret = GE::make(a, b);
	else if (replace_max && n_ramps_a==0 && n_ramps_b==1) ret = GE::make(b, a);
	else if (n_ramps_a==1 && n_ramps_b==0) ret = a;
	else if (n_ramps_a==0 && n_ramps_b==1) ret = b;
	else ret = op;
    } else if (asMin) {
        // min - if a or b has ramp, replace
        a = extract_ramp_condition(asMin->a, &n_ramps_a, replace_max);
        b = extract_ramp_condition(asMin->b, &n_ramps_b, replace_max);
	// if replacing max, replace with appropriate LE
	if (!replace_max && n_ramps_a==1 && n_ramps_b==0) ret = LE::make(a, b);
	else if (!replace_max && n_ramps_a==0 && n_ramps_b==1) ret = LE::make(b, a);
	else if (n_ramps_a==1 && n_ramps_b==0) ret = a;
	else if (n_ramps_a==0 && n_ramps_b==1) ret = b;
	else ret = op;
    } else if (asRamp) {
	// we found a ramp
	n_ramps_a = 1;
        int stride = asRamp->stride.as<IntImm>()->value;
	// if stride is positive and replacing max, use base (or negative and not replacing max)
	if ((replace_max && stride > 0) || (!replace_max && stride < 0)) {
	    ret = asRamp->base;
	} else {
	    ret = asRamp->base + (asRamp->width*asRamp->stride);
	}
    } else if (asBroadcast) {
	ret = asBroadcast->value;
    } else {
        ret = op;
    }
    if (n_ramps) *n_ramps = *n_ramps + n_ramps_a + n_ramps_b;
    return ret;
}


void CodeGen_X86::visit(const Load *op) {
    create_load(op, true);
}

void CodeGen_X86::create_load(const Load *op, bool recurse) {
    // Nick - code here is mostly same as in CodeGen.cpp except for clamped vector load check
    // There are several cases. Different architectures may wish to override some
    if (op->type.is_scalar()) {
        // Scalar loads
        Value *index = codegen(op->index);
        Value *ptr = codegen_buffer_pointer(op->name, op->type, index);
        LoadInst *load = builder->CreateLoad(ptr);
        load->setMetadata("tbaa", MDNode::get(*context, vec<Value *>(MDString::get(*context, op->name))));
        value = load;
        
    } else {            
        int alignment = op->type.bits / 8;
        const Ramp *ramp = op->index.as<Ramp>();
        const IntImm *stride = ramp ? ramp->stride.as<IntImm>() : NULL;

        bool internal = !op->image.defined() && !op->param.defined();

        if (ramp && internal) {
            // If it's an internal allocation, we can boost the
            // alignment using the results of the modulus remainder
            // analysis
            ModulusRemainder mod_rem = modulus_remainder(ramp->base);
            alignment *= gcd(gcd(mod_rem.modulus, mod_rem.remainder), 32); 
        }
                    
        if (ramp && stride && stride->value == 1) {
            Value *base = codegen(ramp->base);
            Value *ptr = codegen_buffer_pointer(op->name, op->type.element_of(), base);
            ptr = builder->CreatePointerCast(ptr, llvm_type_of(op->type)->getPointerTo());
            value = builder->CreateAlignedLoad(ptr, alignment);                
        } else if (ramp && stride && stride->value == 2) {
            // Load two vectors worth and then shuffle
            Value *base = codegen(ramp->base);
            Value *ptr = codegen_buffer_pointer(op->name, op->type.element_of(), base);
            ptr = builder->CreatePointerCast(ptr, llvm_type_of(op->type)->getPointerTo());
            Value *a = builder->CreateAlignedLoad(ptr, alignment);
            ptr = builder->CreateConstInBoundsGEP1_32(ptr, 1);
            int bytes = (op->type.bits * op->type.width)/8;
            Value *b = builder->CreateAlignedLoad(ptr, gcd(alignment, bytes));
            vector<Constant *> indices(ramp->width);
            for (int i = 0; i < ramp->width; i++) {
                indices[i] = ConstantInt::get(i32, i*2);
            }
            value = builder->CreateShuffleVector(a, b, ConstantVector::get(indices));
        } else if (ramp && stride && stride->value == -1) {
            // Load the vector and then flip it in-place
            Value *base = codegen(ramp->base - ramp->width + 1);

            // Re-do alignment analysis for the flipped index
            if (internal) {
                alignment = op->type.bits / 8;
                ModulusRemainder mod_rem = modulus_remainder(ramp->base - ramp->width + 1);
                alignment *= gcd(gcd(mod_rem.modulus, mod_rem.remainder), 32);             
            }

            Value *ptr = codegen_buffer_pointer(op->name, op->type.element_of(), base);
            ptr = builder->CreatePointerCast(ptr, llvm_type_of(op->type)->getPointerTo());
            Value *vec = builder->CreateAlignedLoad(ptr, alignment);
            Value *undef = UndefValue::get(vec->getType());

            vector<Constant *> indices(ramp->width);
            for (int i = 0; i < ramp->width; i++) {
                indices[i] = ConstantInt::get(i32, ramp->width-1-i);
            }
            value = builder->CreateShuffleVector(vec, undef, ConstantVector::get(indices));
        } else if (ramp) {
            // Gather without generating the indices as a vector
            Value *ptr = codegen_buffer_pointer(op->name, op->type.element_of(), codegen(ramp->base));
            Value *stride = codegen(ramp->stride);
            value = UndefValue::get(llvm_type_of(op->type));
            for (int i = 0; i < ramp->width; i++) {                
                Value *lane = ConstantInt::get(i32, i);
                Value *val = builder->CreateLoad(ptr);
                value = builder->CreateInsertElement(value, val, lane);
                ptr = builder->CreateInBoundsGEP(ptr, stride);
            }
        } else if (false /* should_scalarize(op->index) */) {
            // TODO: put something sensible in for
            // should_scalarize. Probably a good idea if there are no
            // loads in it, and it's all int32.

            // Compute the index as scalars, and then do a gather
            Value *vec = UndefValue::get(llvm_type_of(op->type));
            for (int i = 0; i < op->type.width; i++) {
                Value *idx = codegen(extract_lane(op->index, i));
                Value *ptr = codegen_buffer_pointer(op->name, op->type.element_of(), idx);
                Value *val = builder->CreateLoad(ptr);
                vec = builder->CreateInsertElement(vec, val, ConstantInt::get(i32, i));
            }
            value = vec;
        } else {                
	    // check for clamped vector load
	    Expr new_index = extract_ramp(op->index);
	    new_index = simplify(new_index);
	    if (recurse && new_index.as<Ramp>()) {
		Expr check_min = extract_ramp_condition(op->index, NULL, false);
		check_min = simplify(check_min);

		Expr check_max = extract_ramp_condition(op->index, NULL, true);
		check_max = simplify(check_max);

		Expr condition = And::make(check_min, check_max);
		condition = simplify(condition);
		Load simplified_load = *(Load::make(op->type, op->name, new_index,
						    op->image, op->param).as<Load>());
		
		// Make condition
		Value *condition_val = codegen(condition);
		
		// Create the block for the bounded case
		BasicBlock *bounded_bb = BasicBlock::Create(*context, op->name + "_bounded_load",
							    function);
		// Create the block for the unbounded case
		BasicBlock *unbounded_bb = BasicBlock::Create(*context, op->name + "_unbounded_load",
							      function);
		// Create the block that comes after
		BasicBlock *after_bb = BasicBlock::Create(*context, op->name + "_after_load",
							  function);

		// Check the bounds, branch accordingly
		builder->CreateCondBr(condition_val, bounded_bb, unbounded_bb);

		// For bounded case, use ramp
		builder->SetInsertPoint(bounded_bb);
		value = NULL;
		CodeGen_X86::create_load(&simplified_load, false);
		Value *bounded = value;
		builder->CreateBr(after_bb);

		// For unbounded case, create_load will fall through to general gather
		// (with recurse set to false)
		builder->SetInsertPoint(unbounded_bb);
		value = NULL;
		create_load(op, false);
		Value *unbounded = value;
		builder->CreateBr(after_bb);

		// Make a phi node
		builder->SetInsertPoint(after_bb);
		PHINode *phi = builder->CreatePHI(unbounded->getType(),2);
		phi->addIncoming(bounded, bounded_bb);
		phi->addIncoming(unbounded, unbounded_bb);
		value = phi;
	    } else {
	      // General gathers
	      Value *index = codegen(op->index);
	      Value *vec = UndefValue::get(llvm_type_of(op->type));
	      for (int i = 0; i < op->type.width; i++) {
		  Value *idx = builder->CreateExtractElement(index, ConstantInt::get(i32, i));
		  Value *ptr = codegen_buffer_pointer(op->name, op->type.element_of(), idx);
		  Value *val = builder->CreateLoad(ptr);
		  vec = builder->CreateInsertElement(vec, val, ConstantInt::get(i32, i));
	      }
	      value = vec;
	    }
	}
    }
}

static bool extern_function_1_was_called = false;
extern "C" int extern_function_1(float x) {
    extern_function_1_was_called = true;
    return x < 0.4 ? 3 : 1;
}

void CodeGen_X86::test() {
    // corner cases to test:
    // signed mod by power of two, non-power of two
    // loads of mismatched types (e.g. load a float from something allocated as an array of ints)
    // Calls to vectorized externs, and externs for which no vectorized version exists

    Argument buffer_arg("buf", true, Int(0));
    Argument float_arg("alpha", false, Float(32));
    Argument int_arg("beta", false, Int(32));
    vector<Argument> args(3);
    args[0] = buffer_arg;
    args[1] = float_arg;
    args[2] = int_arg;        
    Var x("x"), i("i");
    Param<float> alpha("alpha");
    Param<int> beta("beta");

    // We'll clear out the initial buffer except for the first and
    // last two elements using dense unaligned vectors
    Stmt init = For::make("i", 0, 3, For::Serial, 
                          Store::make("buf", 
                                      Ramp::make(i*4+2, 1, 4),
                                      Ramp::make(i*4+2, 1, 4)));
    
    // Now set the first two elements using scalars, and last four elements using a dense aligned vector
    init = Block::make(init, Store::make("buf", 0, 0));
    init = Block::make(init, Store::make("buf", 1, 1));
    init = Block::make(init, Store::make("buf", Ramp::make(12, 1, 4), Ramp::make(12, 1, 4)));
    
    // Then multiply the even terms by 17 using sparse vectors
    init = Block::make(init, 
                       For::make("i", 0, 2, For::Serial, 
                                 Store::make("buf", 
                                             Mul::make(Broadcast::make(17, 4), 
                                                       Load::make(Int(32, 4), "buf", 
                                                                  Ramp::make(i*8, 2, 4), Buffer(), Parameter())),
                                             Ramp::make(i*8, 2, 4))));

    // Then print some stuff (disabled to prevent debugging spew)
    // vector<Expr> print_args = vec<Expr>(3, 4.5f, Cast::make(Int(8), 2), Ramp::make(alpha, 3.2f, 4));
    // init = Block::make(init, PrintStmt::make("Test print: ", print_args));

    // Then run a parallel for loop that clobbers three elements of buf
    Expr e = Select::make(alpha > 4.0f, 3, 2);
    e += (Call::make(Int(32), "extern_function_1", vec<Expr>(alpha), Call::Extern));
    Stmt loop = Store::make("buf", e, x + i);
    loop = LetStmt::make("x", beta+1, loop);
    // Do some local allocations within the loop
    loop = Allocate::make("tmp_stack", Int(32), 127, loop);
    loop = Allocate::make("tmp_heap", Int(32), 43 * beta, loop);
    loop = For::make("i", -1, 3, For::Parallel, loop);        

    Stmt s = Block::make(init, loop);

    CodeGen_X86 cg;
    cg.compile(s, "test1", args);

    //cg.compile_to_bitcode("test1.bc");
    //cg.compile_to_native("test1.o", false);
    //cg.compile_to_native("test1.s", true);

    #ifdef _WIN32
    {
        char buf[32];
        size_t read;
        getenv_s(&read, buf, "HL_NUMTHREADS");
        if (read == 0) putenv("HL_NUMTHREADS=4");
    }    
    #else
    if (!getenv("HL_NUMTHREADS")) {
        setenv("HL_NUMTHREADS", "4", 1);
    }
    #endif

    JITCompiledModule m = cg.compile_to_function_pointers();
    typedef void (*fn_type)(::buffer_t *, float, int);
    fn_type fn = (fn_type)m.function;

    int scratch_buf[64];
    int *scratch = &scratch_buf[0];
    while (((size_t)scratch) & 0x1f) scratch++;
    ::buffer_t buf;
    memset(&buf, 0, sizeof(buf));
    buf.host = (uint8_t *)scratch;

    fn(&buf, -32, 0);
    assert(scratch[0] == 5);
    assert(scratch[1] == 5);
    assert(scratch[2] == 5);
    assert(scratch[3] == 3);
    assert(scratch[4] == 4*17);
    assert(scratch[5] == 5);
    assert(scratch[6] == 6*17);

    fn(&buf, 37.32f, 2);
    assert(scratch[0] == 0);
    assert(scratch[1] == 1);
    assert(scratch[2] == 4);
    assert(scratch[3] == 4);
    assert(scratch[4] == 4);
    assert(scratch[5] == 5);
    assert(scratch[6] == 6*17);

    fn(&buf, 4.0f, 1);
    assert(scratch[0] == 0);
    assert(scratch[1] == 3);
    assert(scratch[2] == 3);
    assert(scratch[3] == 3);
    assert(scratch[4] == 4*17);
    assert(scratch[5] == 5);
    assert(scratch[6] == 6*17);
    assert(extern_function_1_was_called);

    // Check the wrapped version does the same thing
    extern_function_1_was_called = false;
    for (int i = 0; i < 16; i++) scratch[i] = 0;

    float float_arg_val = 4.0f;
    int int_arg_val = 1;
    const void *arg_array[] = {&buf, &float_arg_val, &int_arg_val};
    m.wrapped_function(arg_array);
    assert(scratch[0] == 0);
    assert(scratch[1] == 3);
    assert(scratch[2] == 3);
    assert(scratch[3] == 3);
    assert(scratch[4] == 4*17);
    assert(scratch[5] == 5);
    assert(scratch[6] == 6*17);
    assert(extern_function_1_was_called);

    std::cout << "CodeGen_X86 test passed" << std::endl;
}

string CodeGen_X86::mcpu() const {
    if (use_avx) return "corei7-avx";
    if (use_sse_41) return "corei7";
    return "core2";
}

string CodeGen_X86::mattrs() const {
    return "";
}

bool CodeGen_X86::use_soft_float_abi() const {
    return false;
}

}}<|MERGE_RESOLUTION|>--- conflicted
+++ resolved
@@ -1,16 +1,13 @@
 #include "CodeGen_X86.h"
 #include "IROperator.h"
 #include <iostream>
+#include <cstdio>
 #include "buffer_t.h"
+#include "IRMutator.h"
 #include "IRPrinter.h"
 #include "IRMatch.h"
-<<<<<<< HEAD
-#include "Log.h"
-#include "Deinterleave.h"
 #include "Simplify.h"
-=======
 #include "Debug.h"
->>>>>>> 8283ebcc
 #include "Util.h"
 #include "Var.h"
 #include "Param.h"
@@ -474,292 +471,293 @@
     }    
 }
 
-Expr extract_ramp_helper(const Expr op, int *n_ramps) {
-    const Add *asAdd = op.as<Add>();
-    const Sub *asSub = op.as<Sub>();
-    const Mul *asMul = op.as<Mul>();
-    const Max *asMax = op.as<Max>();
-    const Min *asMin = op.as<Min>();
-    const Ramp *asRamp = op.as<Ramp>();
-    Expr ret, a, b;
-    int n_ramps_a = 0, n_ramps_b = 0;
-    if (asAdd) {
-        // add
-        ret = Add::make(extract_ramp_helper(asAdd->a, &n_ramps_a),
-			extract_ramp_helper(asAdd->b, &n_ramps_b));
-    } else if (asSub) {
-        // subtract
-        ret = Sub::make(extract_ramp_helper(asSub->a, &n_ramps_a),
-			extract_ramp_helper(asSub->b, &n_ramps_b));
-    } else if (asMul) {
-        // multiply
-        ret = Mul::make(extract_ramp_helper(asMul->a, &n_ramps_a),
-			extract_ramp_helper(asMul->b, &n_ramps_b));        
-    } else if (asMax) {
-        // max - if a or b has ramp, replace
-        a = extract_ramp_helper(asMax->a, &n_ramps_a);
-        b = extract_ramp_helper(asMax->b, &n_ramps_b);
-        if ((n_ramps_a == 1) && (n_ramps_b==0)) ret = a;
-        else if ((n_ramps_b == 1) && (n_ramps_b==1)) ret = b;
-        else ret = Max::make(a, b);
-    } else if (asMin) {
-        // min - if a or b has ramp, replace
-        a = extract_ramp_helper(asMin->a, &n_ramps_a);
-        b = extract_ramp_helper(asMin->b, &n_ramps_b);
-        if ((n_ramps_a == 1) && (n_ramps_b==0)) ret = a;
-        else if ((n_ramps_b == 1) && (n_ramps_b==1)) ret = b;
-        else ret = Min::make(a, b);
-    } else if (asRamp) {
-        // return ramp
-        ret = op;
-        n_ramps_a = 1;
+/** Walks a load index, looking for a ramp surrounded by mins and maxes.
+ * Returns an expression either checking that largest value the ramp takes
+ * on is less than the max bound (if extract_bound_from_min is set to false)
+ * or that the smallest value the ramp takes on is greater than the min bound
+ * (if extract_bound_from_min is set to true).
+ *
+ * If both these conditions are satisfied, the entire ramp index fits within
+ * the clamp bounds and we can do a dense load.
+ */
+class ExtractDenseLoadCondition : public IRMutator {
+public:
+    // save condition expression here - default to true in case this doesn't get
+    // overwritten (due to the index being only a min or max rather than a clamp,
+    // and thus only requiring a single bounds check)
+    Expr condition;
+    ExtractDenseLoadCondition(bool extract_bound_from_min) : condition(true),
+                                                             extract_bound_from_min(extract_bound_from_min),
+                                                             found_ramp(false),
+                                                             inside_min(false),
+                                                             inside_max(false) {}
+private:
+    bool extract_bound_from_min, found_ramp, inside_min, inside_max;
+
+    using IRMutator::visit;
+
+    void visit(const Min *op) {
+        if (inside_min || found_ramp) {
+            // skip if we've alread found a ramp or for some reason there are nested mins
+            // (be conservative for now)
+            expr = op;
+        } else {
+            inside_min = true;
+            // check left and right expressions for ramps
+            Expr a = mutate(op->a);
+            bool found_ramp_a = found_ramp;
+            found_ramp = false;
+            Expr b = mutate(op->b);
+            bool found_ramp_b = found_ramp;
+            found_ramp = found_ramp_a || found_ramp_b;
+            if (found_ramp) {
+                if (!extract_bound_from_min) {
+                    // if we've found a ramp in a or b, but aren't supposed to extract
+                    // the bound from it, we just pass it through - there might be a
+                    // max expression higher in the tree that will use this
+                    expr = found_ramp_a ? a : b; 
+                } else {
+                    // if we are supposed to extract the condition, we save a LE expression
+                    // comparing the extreme value of the ramp with the bound
+                    // (min condition is satisfied if largest value in ramp is less than
+                    // the bound)
+                    Expr extreme_value_of_ramp, bound;
+                    extreme_value_of_ramp = found_ramp_a ? a : b;
+                    bound = found_ramp_a ? b : a;
+                    condition = LE::make(extreme_value_of_ramp, bound);
+                }
+            }
+            expr = Min::make(a, b);
+            inside_min = false;
+        }
+    }
+
+    void visit(const Max *op) {
+        if (inside_max || found_ramp) {
+            // skip if we've alread found a ramp or are too deep in maxes
+            expr = op;
+        } else {
+            inside_max = true;
+            // check left and right expressions for ramps
+            Expr a = mutate(op->a);
+            bool found_ramp_a = found_ramp;
+            found_ramp = false;
+            Expr b = mutate(op->b);
+            bool found_ramp_b = found_ramp;
+            found_ramp = found_ramp_a || found_ramp_b;
+            if (found_ramp) {
+                if (extract_bound_from_min) {
+                    // if we've found a ramp in a or b, but aren't supposed to extract
+                    // the bound from it, we just pass it through - there might be a
+                    // min expression higher in the tree that will use this
+                    expr = found_ramp_a ? a : b; 
+                } else {
+                    // if we are supposed to extract the bound, we save a GE expression
+                    // comparing the extreme value of the ramp with the bound
+                    // (max condition is satisfied if smallest value in ramp is greater
+                    // than the bound)
+                    Expr extreme_value_of_ramp, bound;
+                    extreme_value_of_ramp = found_ramp_a ? a : b;
+                    bound = found_ramp_a ? b : a;
+                    condition = GE::make(extreme_value_of_ramp, bound);
+                }
+            }
+            expr = Max::make(a, b);
+            inside_max = false;
+        }
+    }
+        
+    void visit(const Broadcast *op) {
+        // replace vector expressions with single value for comparison
+        expr = mutate(op->value);
+    }
+    
+    void visit(const Ramp *op) {
+        if (inside_min || inside_max) {
+            // replace ramp with extremum value, either highest or lowest
+            // depending on which bound we are checking
+            found_ramp = true;
+            int stride = op->stride.as<IntImm>()->value;
+            // if stride is positive and extracting bound that satisfies min
+            // use base + width (or if stride is negative and extracting bound
+            // that satisfies max condition)
+            if ((stride > 0 && extract_bound_from_min) || 
+                (stride < 0 && !extract_bound_from_min)) {
+                expr = op->base + ((op->width - 1)*op->stride);
+            } else {
+                expr = op->base;
+            }
+        } else {
+            // we only expect there to be one ramp in a load index
+            assert(false && "should only have ramp inside min or max");
+            expr = op;
+        }
+    }
+};
+    
+Expr extract_dense_load_condition(bool extract_bound_from_min, const Load *op) {
+    ExtractDenseLoadCondition e(extract_bound_from_min);
+    e.mutate(op->index);
+    // condition for dense load gets written into e.condition; the expression
+    // returned by mutate is just the extremum value of the index and is not used
+    return e.condition;
+}
+    
+/** Walks a load index, looking for expressions that match the pattern
+ * Min/Max(broadcast, expression containing ramp). Replaces a found min/max
+ * with the expression containing the ramp. The resulting expression is
+ * equivalent to the original expression when all of the bounds conditions
+ * enforced by the mins and maxes are satisfied.
+ *
+ * To make things simple for now, only look for a single ramp inside at most
+ * one min and one max expression.
+ */
+class ExtractDenseLoadIndex : public IRMutator {
+public:
+    ExtractDenseLoadIndex() : found_ramp(false),
+                        inside_min(false),
+                        inside_max(false) {}
+private:
+    bool found_ramp, inside_min, inside_max;
+
+    using IRMutator::visit;
+
+    void visit(const Min *op) {
+        if (inside_min || found_ramp) {
+            // skip if we've alread found a ramp or are too deep in mins
+            expr = op;
+        } else {
+            inside_min = true;
+            Expr maybe_ramp;
+            if (op->a.as<Broadcast>()) {
+                maybe_ramp = mutate(op->b);
+            } else if (op->b.as<Broadcast>()) {
+                maybe_ramp = mutate(op->a);
+            }
+            if (found_ramp) {
+                // maybe_ramp will have been initialized now so we
+                // pass through the side of the min containing the ramp
+                expr = maybe_ramp;
+            } else {
+                // otherwise we just leave things as are, because the
+                // index expression often contains other mins or maxes
+                expr = op;
+            }
+            inside_min = false;
+        }
+    }
+    
+    void visit(const Max *op) {
+        if (inside_max || found_ramp) {
+            // skip if we've alread found a ramp or are too deep in maxes
+            expr = op;
+        } else {
+            inside_max = true;
+            Expr maybe_ramp;
+            if (op->a.as<Broadcast>()) {
+                maybe_ramp = mutate(op->b);
+            } else if (op->b.as<Broadcast>()) {
+                maybe_ramp = mutate(op->a);
+            }
+            if (found_ramp) {
+                // maybe_ramp will have been initialized now so we
+                // pass through the side of the min containing the ramp
+                expr = maybe_ramp;
+            } else {
+                // otherwise we just leave things as are, because the
+                // index expression often contains other mins or maxes
+                expr = op;
+            }
+            inside_max = false;
+        }
+    }
+    
+    void visit(const Ramp *op) {
+        // here all we want to do is note that we found a ramp
+        if (inside_min || inside_max) {
+            found_ramp = true;
+        }
+        expr = op;
+    }
+};
+    
+Expr extract_dense_load_index(const Load *op) {
+    ExtractDenseLoadIndex e;
+    return e.mutate(op->index);
+}
+
+void CodeGen_X86::visit(const Load *op) {
+
+    // for testing
+    char *enabled = getenv("HL_ENABLE_CLAMPED_VECTOR_LOAD");
+    bool is_enabled = enabled == NULL ? 0 : atoi(enabled);
+    
+    IRPrinter irp = IRPrinter(std::cout);
+
+    Expr new_index = extract_dense_load_index(op);
+    new_index = simplify(new_index);
+
+    printf("FOO new idx: "); irp.print(simplify(new_index)); printf("\n");
+
+    if (is_enabled && !op->index.as<Ramp>() && new_index.as<Ramp>()) {
+        // only do clamped vector load if we didn't already have a ramp index
+        // Expr check_min = extract_ramp_condition(op->index, NULL, false);
+        printf("FOO old idx: "); irp.print(simplify(op->index)); printf("\n");
+        Expr check_min = extract_dense_load_condition(true, op);
+        check_min = simplify(check_min);
+
+        printf("min check: "); irp.print(check_min); printf("\n");
+        
+        //Expr check_max = extract_ramp_condition(op->index, NULL, true);
+        Expr check_max = extract_dense_load_condition(false, op);
+        check_max = simplify(check_max);
+
+        printf("max check: "); irp.print(check_max); printf("\n");
+        
+        Expr condition = And::make(check_min, check_max);
+        condition = simplify(condition);
+
+        Load simplified_load = *(Load::make(op->type, op->name, new_index,
+                                            op->image, op->param).as<Load>());
+        
+        // Make condition
+        Value *condition_val = codegen(condition);
+        
+        // Create the block for the bounded case
+        BasicBlock *bounded_bb = BasicBlock::Create(*context, op->name + "_bounded_load",
+                                                    function);
+        // Create the block for the unbounded case
+        BasicBlock *unbounded_bb = BasicBlock::Create(*context, op->name + "_unbounded_load",
+                                                      function);
+        // Create the block that comes after
+        BasicBlock *after_bb = BasicBlock::Create(*context, op->name + "_after_load",
+                                                  function);
+        
+        // Check the bounds, branch accordingly
+        builder->CreateCondBr(condition_val, bounded_bb, unbounded_bb);
+        
+        // For bounded case, use ramp
+        builder->SetInsertPoint(bounded_bb);
+        value = NULL;
+        CodeGen::visit(&simplified_load);
+        Value *bounded = value;
+        builder->CreateBr(after_bb);
+        
+        // for unbounded case, revert to default
+        builder->SetInsertPoint(unbounded_bb);
+        value = NULL;
+        CodeGen::visit(op);
+        Value *unbounded = value;
+        builder->CreateBr(after_bb);
+        
+        // Make a phi node
+        builder->SetInsertPoint(after_bb);
+        PHINode *phi = builder->CreatePHI(unbounded->getType(),2);
+        phi->addIncoming(bounded, bounded_bb);
+        phi->addIncoming(unbounded, unbounded_bb);
+        value = phi;
     } else {
-        ret = op;
-    }
-    if (n_ramps) *n_ramps = *n_ramps + n_ramps_a + n_ramps_b;
-    return ret;
-}
-
-Expr extract_ramp(const Expr index) {
-    int n_ramps = 0;
-    Expr extracted = extract_ramp_helper(index, &n_ramps);
-    if (n_ramps==1) return extracted;
-    else return index;
-}
-
-Expr extract_ramp_condition(const Expr op, int *n_ramps, bool replace_max) {
-    // get condition from clamped index
-    // (convert min/max to GE/LE on bounds of ramp indices)
-    const Add *asAdd = op.as<Add>();
-    const Sub *asSub = op.as<Sub>();
-    const Mul *asMul = op.as<Mul>();
-    const Max *asMax = op.as<Max>();
-    const Min *asMin = op.as<Min>();
-    const Ramp *asRamp = op.as<Ramp>();
-    const Broadcast *asBroadcast = op.as<Broadcast>();
-    Expr ret, a, b;
-    int n_ramps_a = 0, n_ramps_b = 0;
-    if (asAdd) {
-        // add
-	a = extract_ramp_condition(asAdd->a, &n_ramps_a, replace_max);
-	b = extract_ramp_condition(asAdd->b, &n_ramps_b, replace_max);
-	if (n_ramps_a==1 && n_ramps_b==0) ret = a;
-	else if (n_ramps_a==0 && n_ramps_b==1) ret = b;
-	else ret = op;
-    } else if (asSub) {
-        // subtract
-	a = extract_ramp_condition(asSub->a, &n_ramps_a, replace_max);
-	b = extract_ramp_condition(asSub->b, &n_ramps_b, replace_max);
-	if (n_ramps_a==1 && n_ramps_b==0) ret = a;
-	else if (n_ramps_a==0 && n_ramps_b==1) ret = b;
-	else ret = op;
-    } else if (asMul) {
-        // multiply
-	a = extract_ramp_condition(asMul->a, &n_ramps_a, replace_max);
-	b = extract_ramp_condition(asMul->b, &n_ramps_b, replace_max);
-	if (n_ramps_a==1 && n_ramps_b==0) ret = a;
-	else if (n_ramps_a==0 && n_ramps_b==1) ret = b;
-	else ret = op;
-    } else if (asMax) {
-        a = extract_ramp_condition(asMax->a, &n_ramps_a, replace_max);
-        b = extract_ramp_condition(asMax->b, &n_ramps_b, replace_max);
-	// if replacing max, replace with appropriate GE
-	if (replace_max && n_ramps_a==1 && n_ramps_b==0) ret = GE::make(a, b);
-	else if (replace_max && n_ramps_a==0 && n_ramps_b==1) ret = GE::make(b, a);
-	else if (n_ramps_a==1 && n_ramps_b==0) ret = a;
-	else if (n_ramps_a==0 && n_ramps_b==1) ret = b;
-	else ret = op;
-    } else if (asMin) {
-        // min - if a or b has ramp, replace
-        a = extract_ramp_condition(asMin->a, &n_ramps_a, replace_max);
-        b = extract_ramp_condition(asMin->b, &n_ramps_b, replace_max);
-	// if replacing max, replace with appropriate LE
-	if (!replace_max && n_ramps_a==1 && n_ramps_b==0) ret = LE::make(a, b);
-	else if (!replace_max && n_ramps_a==0 && n_ramps_b==1) ret = LE::make(b, a);
-	else if (n_ramps_a==1 && n_ramps_b==0) ret = a;
-	else if (n_ramps_a==0 && n_ramps_b==1) ret = b;
-	else ret = op;
-    } else if (asRamp) {
-	// we found a ramp
-	n_ramps_a = 1;
-        int stride = asRamp->stride.as<IntImm>()->value;
-	// if stride is positive and replacing max, use base (or negative and not replacing max)
-	if ((replace_max && stride > 0) || (!replace_max && stride < 0)) {
-	    ret = asRamp->base;
-	} else {
-	    ret = asRamp->base + (asRamp->width*asRamp->stride);
-	}
-    } else if (asBroadcast) {
-	ret = asBroadcast->value;
-    } else {
-        ret = op;
-    }
-    if (n_ramps) *n_ramps = *n_ramps + n_ramps_a + n_ramps_b;
-    return ret;
-}
-
-
-void CodeGen_X86::visit(const Load *op) {
-    create_load(op, true);
-}
-
-void CodeGen_X86::create_load(const Load *op, bool recurse) {
-    // Nick - code here is mostly same as in CodeGen.cpp except for clamped vector load check
-    // There are several cases. Different architectures may wish to override some
-    if (op->type.is_scalar()) {
-        // Scalar loads
-        Value *index = codegen(op->index);
-        Value *ptr = codegen_buffer_pointer(op->name, op->type, index);
-        LoadInst *load = builder->CreateLoad(ptr);
-        load->setMetadata("tbaa", MDNode::get(*context, vec<Value *>(MDString::get(*context, op->name))));
-        value = load;
-        
-    } else {            
-        int alignment = op->type.bits / 8;
-        const Ramp *ramp = op->index.as<Ramp>();
-        const IntImm *stride = ramp ? ramp->stride.as<IntImm>() : NULL;
-
-        bool internal = !op->image.defined() && !op->param.defined();
-
-        if (ramp && internal) {
-            // If it's an internal allocation, we can boost the
-            // alignment using the results of the modulus remainder
-            // analysis
-            ModulusRemainder mod_rem = modulus_remainder(ramp->base);
-            alignment *= gcd(gcd(mod_rem.modulus, mod_rem.remainder), 32); 
-        }
-                    
-        if (ramp && stride && stride->value == 1) {
-            Value *base = codegen(ramp->base);
-            Value *ptr = codegen_buffer_pointer(op->name, op->type.element_of(), base);
-            ptr = builder->CreatePointerCast(ptr, llvm_type_of(op->type)->getPointerTo());
-            value = builder->CreateAlignedLoad(ptr, alignment);                
-        } else if (ramp && stride && stride->value == 2) {
-            // Load two vectors worth and then shuffle
-            Value *base = codegen(ramp->base);
-            Value *ptr = codegen_buffer_pointer(op->name, op->type.element_of(), base);
-            ptr = builder->CreatePointerCast(ptr, llvm_type_of(op->type)->getPointerTo());
-            Value *a = builder->CreateAlignedLoad(ptr, alignment);
-            ptr = builder->CreateConstInBoundsGEP1_32(ptr, 1);
-            int bytes = (op->type.bits * op->type.width)/8;
-            Value *b = builder->CreateAlignedLoad(ptr, gcd(alignment, bytes));
-            vector<Constant *> indices(ramp->width);
-            for (int i = 0; i < ramp->width; i++) {
-                indices[i] = ConstantInt::get(i32, i*2);
-            }
-            value = builder->CreateShuffleVector(a, b, ConstantVector::get(indices));
-        } else if (ramp && stride && stride->value == -1) {
-            // Load the vector and then flip it in-place
-            Value *base = codegen(ramp->base - ramp->width + 1);
-
-            // Re-do alignment analysis for the flipped index
-            if (internal) {
-                alignment = op->type.bits / 8;
-                ModulusRemainder mod_rem = modulus_remainder(ramp->base - ramp->width + 1);
-                alignment *= gcd(gcd(mod_rem.modulus, mod_rem.remainder), 32);             
-            }
-
-            Value *ptr = codegen_buffer_pointer(op->name, op->type.element_of(), base);
-            ptr = builder->CreatePointerCast(ptr, llvm_type_of(op->type)->getPointerTo());
-            Value *vec = builder->CreateAlignedLoad(ptr, alignment);
-            Value *undef = UndefValue::get(vec->getType());
-
-            vector<Constant *> indices(ramp->width);
-            for (int i = 0; i < ramp->width; i++) {
-                indices[i] = ConstantInt::get(i32, ramp->width-1-i);
-            }
-            value = builder->CreateShuffleVector(vec, undef, ConstantVector::get(indices));
-        } else if (ramp) {
-            // Gather without generating the indices as a vector
-            Value *ptr = codegen_buffer_pointer(op->name, op->type.element_of(), codegen(ramp->base));
-            Value *stride = codegen(ramp->stride);
-            value = UndefValue::get(llvm_type_of(op->type));
-            for (int i = 0; i < ramp->width; i++) {                
-                Value *lane = ConstantInt::get(i32, i);
-                Value *val = builder->CreateLoad(ptr);
-                value = builder->CreateInsertElement(value, val, lane);
-                ptr = builder->CreateInBoundsGEP(ptr, stride);
-            }
-        } else if (false /* should_scalarize(op->index) */) {
-            // TODO: put something sensible in for
-            // should_scalarize. Probably a good idea if there are no
-            // loads in it, and it's all int32.
-
-            // Compute the index as scalars, and then do a gather
-            Value *vec = UndefValue::get(llvm_type_of(op->type));
-            for (int i = 0; i < op->type.width; i++) {
-                Value *idx = codegen(extract_lane(op->index, i));
-                Value *ptr = codegen_buffer_pointer(op->name, op->type.element_of(), idx);
-                Value *val = builder->CreateLoad(ptr);
-                vec = builder->CreateInsertElement(vec, val, ConstantInt::get(i32, i));
-            }
-            value = vec;
-        } else {                
-	    // check for clamped vector load
-	    Expr new_index = extract_ramp(op->index);
-	    new_index = simplify(new_index);
-	    if (recurse && new_index.as<Ramp>()) {
-		Expr check_min = extract_ramp_condition(op->index, NULL, false);
-		check_min = simplify(check_min);
-
-		Expr check_max = extract_ramp_condition(op->index, NULL, true);
-		check_max = simplify(check_max);
-
-		Expr condition = And::make(check_min, check_max);
-		condition = simplify(condition);
-		Load simplified_load = *(Load::make(op->type, op->name, new_index,
-						    op->image, op->param).as<Load>());
-		
-		// Make condition
-		Value *condition_val = codegen(condition);
-		
-		// Create the block for the bounded case
-		BasicBlock *bounded_bb = BasicBlock::Create(*context, op->name + "_bounded_load",
-							    function);
-		// Create the block for the unbounded case
-		BasicBlock *unbounded_bb = BasicBlock::Create(*context, op->name + "_unbounded_load",
-							      function);
-		// Create the block that comes after
-		BasicBlock *after_bb = BasicBlock::Create(*context, op->name + "_after_load",
-							  function);
-
-		// Check the bounds, branch accordingly
-		builder->CreateCondBr(condition_val, bounded_bb, unbounded_bb);
-
-		// For bounded case, use ramp
-		builder->SetInsertPoint(bounded_bb);
-		value = NULL;
-		CodeGen_X86::create_load(&simplified_load, false);
-		Value *bounded = value;
-		builder->CreateBr(after_bb);
-
-		// For unbounded case, create_load will fall through to general gather
-		// (with recurse set to false)
-		builder->SetInsertPoint(unbounded_bb);
-		value = NULL;
-		create_load(op, false);
-		Value *unbounded = value;
-		builder->CreateBr(after_bb);
-
-		// Make a phi node
-		builder->SetInsertPoint(after_bb);
-		PHINode *phi = builder->CreatePHI(unbounded->getType(),2);
-		phi->addIncoming(bounded, bounded_bb);
-		phi->addIncoming(unbounded, unbounded_bb);
-		value = phi;
-	    } else {
-	      // General gathers
-	      Value *index = codegen(op->index);
-	      Value *vec = UndefValue::get(llvm_type_of(op->type));
-	      for (int i = 0; i < op->type.width; i++) {
-		  Value *idx = builder->CreateExtractElement(index, ConstantInt::get(i32, i));
-		  Value *ptr = codegen_buffer_pointer(op->name, op->type.element_of(), idx);
-		  Value *val = builder->CreateLoad(ptr);
-		  vec = builder->CreateInsertElement(vec, val, ConstantInt::get(i32, i));
-	      }
-	      value = vec;
-	    }
-	}
+        CodeGen::visit(op);
     }
 }
 
