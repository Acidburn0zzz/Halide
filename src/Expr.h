#ifndef HALIDE_EXPR_H
#define HALIDE_EXPR_H

/** \file
 * Base classes for Halide expressions (\ref Halide::Expr) and statements (\ref Halide::Internal::Stmt)
 */

#include <string>
#include <vector>

#include "Debug.h"
#include "Error.h"
#include "Float16.h"
#include "IntrusivePtr.h"
#include "Type.h"
#include "Util.h"

namespace Halide {
namespace Internal {

class IRMutator2;
class IRVisitor;

/** All our IR node types get unique IDs for the purposes of RTTI */
enum class IRNodeType {
    IntImm,
    UIntImm,
    FloatImm,
    StringImm,
    Cast,
    Variable,
    Add,
    Sub,
    Mul,
    Div,
    Mod,
    Min,
    Max,
    EQ,
    NE,
    LT,
    LE,
    GT,
    GE,
    And,
    Or,
    Not,
    Select,
    Load,
    Ramp,
    Broadcast,
    Call,
    Let,
    LetStmt,
    AssertStmt,
    ProducerConsumer,
    For,
    Store,
    Provide,
    Allocate,
    Free,
    Realize,
    Block,
    IfThenElse,
    Evaluate,
    Shuffle,
    Prefetch,
};

/** The abstract base classes for a node in the Halide IR. */
struct IRNode {

    /** We use the visitor pattern to traverse IR nodes throughout the
     * compiler, so we have a virtual accept method which accepts
     * visitors.
     */
    virtual void accept(IRVisitor *v) const = 0;
    IRNode(IRNodeType t) : node_type(t) {}
    virtual ~IRNode() {}

    /** These classes are all managed with intrusive reference
     * counting, so we also track a reference count. It's mutable
     * so that we can do reference counting even through const
     * references to IR nodes.
     */
    mutable RefCount ref_count;

    /** Each IR node subclass has a unique identifier. We can compare
     * these values to do runtime type identification. We don't
     * compile with rtti because that injects run-time type
     * identification stuff everywhere (and often breaks when linking
     * external libraries compiled without it), and we only want it
     * for IR nodes. One might want to put this value in the vtable,
     * but that adds another level of indirection, and for Exprs we
     * have 32 free bits in between the ref count and the Type
     * anyway, so this doesn't increase the memory footprint of an IR node.
     */
    IRNodeType node_type;
};

template<>
inline RefCount &ref_count<IRNode>(const IRNode *t) {return t->ref_count;}

template<>
inline void destroy<IRNode>(const IRNode *t) {delete t;}

/** IR nodes are split into expressions and statements. These are
   similar to expressions and statements in C - expressions
   represent some value and have some type (e.g. x + 3), and
   statements are side-effecting pieces of code that do not
   represent a value (e.g. assert(x > 3)) */

/** A base class for statement nodes. They have no properties or
   methods beyond base IR nodes for now. */
struct BaseStmtNode : public IRNode {
    BaseStmtNode(IRNodeType t) : IRNode(t) {}
    virtual Stmt mutate_stmt(IRMutator2 *v) const = 0;
};

/** A base class for expression nodes. They all contain their types
 * (e.g. Int(32), Float(32)) */
struct BaseExprNode : public IRNode {
    BaseExprNode(IRNodeType t) : IRNode(t) {}
    virtual Expr mutate_expr(IRMutator2 *v) const = 0;
    Type type;
};

/** We use the "curiously recurring template pattern" to avoid
   duplicated code in the IR Nodes. These classes live between the
   abstract base classes and the actual IR Nodes in the
   inheritance hierarchy. It provides an implementation of the
   accept function necessary for the visitor pattern to work, and
   a concrete instantiation of a unique IRNodeType per class. */
template<typename T>
struct ExprNode : public BaseExprNode {
    void accept(IRVisitor *v) const;
    Expr mutate_expr(IRMutator2 *v) const;
    ExprNode() : BaseExprNode(T::_node_type) {}
    virtual ~ExprNode() {}
};

template<typename T>
struct StmtNode : public BaseStmtNode {
    void accept(IRVisitor *v) const;
    Stmt mutate_stmt(IRMutator2 *v) const;
    StmtNode() : BaseStmtNode(T::_node_type) {}
    virtual ~StmtNode() {}
};

/** IR nodes are passed around opaque handles to them. This is a
   base class for those handles. It manages the reference count,
   and dispatches visitors. */
struct IRHandle : public IntrusivePtr<const IRNode> {
    IRHandle() : IntrusivePtr<const IRNode>() {}
    IRHandle(const IRNode *p) : IntrusivePtr<const IRNode>(p) {}

    /** Dispatch to the correct visitor method for this node. E.g. if
     * this node is actually an Add node, then this will call
     * IRVisitor::visit(const Add *) */
    void accept(IRVisitor *v) const {
        ptr->accept(v);
    }

    /** Downcast this ir node to its actual type (e.g. Add, or
     * Select). This returns nullptr if the node is not of the requested
     * type. Example usage:
     *
     * if (const Add *add = node->as<Add>()) {
     *   // This is an add node
     * }
     */
    template<typename T> const T *as() const {
        if (ptr && ptr->node_type == T::_node_type) {
            return (const T *)ptr;
        }
        return nullptr;
    }
};


/** Integer constants */
struct IntImm : public ExprNode<IntImm> {
    int64_t value;

    static const IntImm *make(Type t, int64_t value) {
        internal_assert(t.is_int() && t.is_scalar())
            << "IntImm must be a scalar Int\n";
        internal_assert(t.bits() == 8 || t.bits() == 16 || t.bits() == 32 || t.bits() == 64)
            << "IntImm must be 8, 16, 32, or 64-bit\n";

        // Normalize the value by dropping the high bits.
        // Since left-shift of negative value is UB in C++, cast to uint64 first;
        // it's unlikely any compilers we care about will misbehave, but UBSan will complain.
        value = (int64_t) (((uint64_t) value) << (64 - t.bits()));

        // Then sign-extending to get them back
        value >>= (64 - t.bits());

        IntImm *node = new IntImm;
        node->type = t;
        node->value = value;
        return node;
    }

    static const IRNodeType _node_type = IRNodeType::IntImm;
};

/** Unsigned integer constants */
struct UIntImm : public ExprNode<UIntImm> {
    uint64_t value;

    static const UIntImm *make(Type t, uint64_t value) {
        internal_assert(t.is_uint() && t.is_scalar())
            << "UIntImm must be a scalar UInt\n";
        internal_assert(t.bits() == 1 || t.bits() == 8 || t.bits() == 16 || t.bits() == 32 || t.bits() == 64)
            << "UIntImm must be 1, 8, 16, 32, or 64-bit\n";

        // Normalize the value by dropping the high bits
        value <<= (64 - t.bits());
        value >>= (64 - t.bits());

        UIntImm *node = new UIntImm;
        node->type = t;
        node->value = value;
        return node;
    }

    static const IRNodeType _node_type = IRNodeType::UIntImm;
};

/** Floating point constants */
struct FloatImm : public ExprNode<FloatImm> {
    double value;

    static const FloatImm *make(Type t, double value) {
        internal_assert(t.is_float() && t.is_scalar())
            << "FloatImm must be a scalar Float\n";
        FloatImm *node = new FloatImm;
        node->type = t;
        switch (t.bits()) {
        case 16:
            node->value = (double)((float16_t)value);
            break;
        case 32:
            node->value = (float)value;
            break;
        case 64:
            node->value = value;
            break;
        default:
            internal_error << "FloatImm must be 16, 32, or 64-bit\n";
        }

        return node;
    }

    static const IRNodeType _node_type = IRNodeType::FloatImm;
};

/** String constants */
struct StringImm : public ExprNode<StringImm> {
    std::string value;

    static const StringImm *make(const std::string &val) {
        StringImm *node = new StringImm;
        node->type = type_of<const char *>();
        node->value = val;
        return node;
    }

    static const IRNodeType _node_type = IRNodeType::StringImm;
};

}  // namespace Internal

/** A fragment of Halide syntax. It's implemented as reference-counted
 * handle to a concrete expression node, but it's immutable, so you
 * can treat it as a value type. */
struct Expr : public Internal::IRHandle {
    /** Make an undefined expression */
    Expr() : Internal::IRHandle() {}

    /** Make an expression from a concrete expression node pointer (e.g. Add) */
    Expr(const Internal::BaseExprNode *n) : IRHandle(n) {}

    /** Make an expression representing numeric constants of various types. */
    // @{
    explicit Expr(int8_t x)    : IRHandle(Internal::IntImm::make(Int(8), x)) {}
    explicit Expr(int16_t x)   : IRHandle(Internal::IntImm::make(Int(16), x)) {}
             Expr(int32_t x)   : IRHandle(Internal::IntImm::make(Int(32), x)) {}
    explicit Expr(int64_t x)   : IRHandle(Internal::IntImm::make(Int(64), x)) {}
    explicit Expr(uint8_t x)   : IRHandle(Internal::UIntImm::make(UInt(8), x)) {}
    explicit Expr(uint16_t x)  : IRHandle(Internal::UIntImm::make(UInt(16), x)) {}
    explicit Expr(uint32_t x)  : IRHandle(Internal::UIntImm::make(UInt(32), x)) {}
    explicit Expr(uint64_t x)  : IRHandle(Internal::UIntImm::make(UInt(64), x)) {}
             Expr(float16_t x) : IRHandle(Internal::FloatImm::make(Float(16), (double)x)) {}
             Expr(float x)     : IRHandle(Internal::FloatImm::make(Float(32), x)) {}
    explicit Expr(double x)    : IRHandle(Internal::FloatImm::make(Float(64), x)) {}
    // @}

    /** Make an expression representing a const string (i.e. a StringImm) */
             Expr(const std::string &s) : IRHandle(Internal::StringImm::make(s)) {}

    /** Get the type of this expression node */
    Type type() const {
        return ((const Internal::BaseExprNode *)ptr)->type;
    }
};

/** This lets you use an Expr as a key in a map of the form
 * map<Expr, Foo, ExprCompare> */
struct ExprCompare {
    bool operator()(const Expr &a, const Expr &b) const {
        return a.get() < b.get();
    }
};

/** An enum describing a type of device API. Used by schedules, and in
 * the For loop IR node. */
enum class DeviceAPI {
    None, /// Used to denote for loops that run on the same device as the containing code.
    Host,
    Default_GPU,
    CUDA,
    OpenCL,
    GLSL,
    OpenGLCompute,
    Metal,
    Hexagon,
<<<<<<< HEAD
    HexagonDma
=======
    D3D12Compute,
>>>>>>> bf93ae1e
};

/** An array containing all the device apis. Useful for iterating
 * through them. */
const DeviceAPI all_device_apis[] = {DeviceAPI::None,
                                     DeviceAPI::Host,
                                     DeviceAPI::Default_GPU,
                                     DeviceAPI::CUDA,
                                     DeviceAPI::OpenCL,
                                     DeviceAPI::GLSL,
                                     DeviceAPI::OpenGLCompute,
                                     DeviceAPI::Metal,
                                     DeviceAPI::Hexagon,
<<<<<<< HEAD
                                     DeviceAPI::HexagonDma};
=======
                                     DeviceAPI::D3D12Compute};
>>>>>>> bf93ae1e

/** An enum describing different address spaces to be used with Func::store_in. */
enum class MemoryType {
    /** Let Halide select a storage type automatically */
    Auto,

    /** Heap/global memory. Allocated using halide_malloc, or
     * halide_device_malloc */
    Heap,

    /** Stack memory. Allocated using alloca. Requires a constant
     * size. Corresponds to per-thread local memory on the GPU. If all
     * accesses are at constant coordinates, may be promoted into the
     * register file at the discretion of the register allocator. */
    Stack,

    /** Register memory. The allocation should be promoted into the
     * register file. All stores must be at constant coordinates. May
     * be spilled to the stack at the discretion of the register
     * allocator. */
    Register,

    /** Allocation is stored in GPU shared memory. Also known as
     * "local" in OpenCL, and "threadgroup" in metal. Can be shared
     * across GPU threads within the same block. */
    GPUShared,

    /** Allocate Locked Cache Memory to act as local memory */
    LockedCache,
};

namespace Internal {

/** An enum describing a type of loop traversal. Used in schedules,
 * and in the For loop IR node. Serial is a conventional ordered for
 * loop. Iterations occur in increasing order, and each iteration must
 * appear to have finished before the next begins. Parallel, GPUBlock,
 * and GPUThread are parallel and unordered: iterations may occur in
 * any order, and multiple iterations may occur
 * simultaneously. Vectorized and GPULane are parallel and
 * synchronous: they act as if all iterations occur at the same time
 * in lockstep. */
enum class ForType {
    Serial,
    Parallel,
    Vectorized,
    Unrolled,
    GPUBlock,
    GPUThread,
    GPULane
};


/** A reference-counted handle to a statement node. */
struct Stmt : public IRHandle {
    Stmt() : IRHandle() {}
    Stmt(const BaseStmtNode *n) : IRHandle(n) {}

    /** This lets you use a Stmt as a key in a map of the form
     * map<Stmt, Foo, Stmt::Compare> */
    struct Compare {
        bool operator()(const Stmt &a, const Stmt &b) const {
            return a.ptr < b.ptr;
        }
    };
};


}  // namespace Internal
}  // namespace Halide

#endif<|MERGE_RESOLUTION|>--- conflicted
+++ resolved
@@ -327,11 +327,8 @@
     OpenGLCompute,
     Metal,
     Hexagon,
-<<<<<<< HEAD
+    D3D12Compute,
     HexagonDma
-=======
-    D3D12Compute,
->>>>>>> bf93ae1e
 };
 
 /** An array containing all the device apis. Useful for iterating
@@ -345,11 +342,8 @@
                                      DeviceAPI::OpenGLCompute,
                                      DeviceAPI::Metal,
                                      DeviceAPI::Hexagon,
-<<<<<<< HEAD
+                                     DeviceAPI::D3D12Compute,
                                      DeviceAPI::HexagonDma};
-=======
-                                     DeviceAPI::D3D12Compute};
->>>>>>> bf93ae1e
 
 /** An enum describing different address spaces to be used with Func::store_in. */
 enum class MemoryType {
