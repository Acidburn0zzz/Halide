add_executable(build_halide_h ../tools/build_halide_h.cpp)
add_executable(bitcode2cpp ../tools/bitcode2cpp.cpp)


if (MSVC)
  # Suppress some warnings
  add_definitions("-D_CRT_SECURE_NO_WARNINGS")
  add_definitions("-D_SCL_SECURE_NO_WARNINGS")
  add_definitions("/wd4244 /wd4267 /wd4800 /wd4996")
endif()

if (HALIDE_SHARED_LIBRARY)
  add_definitions("-DHalide_SHARED")
  set(HALIDE_LIBRARY_TYPE SHARED)
else()
  set(HALIDE_LIBRARY_TYPE STATIC)
endif()

include_directories ("${LLVM_INCLUDE}")
link_directories ("${LLVM_LIB}")

if(WIN32)
  file(GLOB LIBS RELATIVE "${LLVM_LIB}" "${LLVM_LIB}/*.lib")
else()
  execute_process(COMMAND ${LLVM_CONFIG} --libs OUTPUT_VARIABLE LIBS)
endif()

if (TARGET_NATIVE_CLIENT)
  add_definitions("-DWITH_NATIVE_CLIENT=1")
endif()

if (TARGET_X86)
  add_definitions("-DWITH_X86=1")
endif()

if (TARGET_ARM)
  add_definitions("-DWITH_ARM=1")
endif()

if (TARGET_PTX)
  add_definitions("-DWITH_PTX=1")
endif()

if (TARGET_OPENCL)
  add_definitions("-DWITH_OPENCL=1")
endif()

if (TARGET_OPENGL)
  add_definitions("-DWITH_OPENGL=1")
endif()

if (TARGET_SPIR)
  add_definitions("-DWITH_SPIR=1")
endif()

if (TARGET_ARM64)
  add_definitions("-DWITH_ARM64=1")
endif()

add_definitions("-DLLVM_VERSION=${LLVM_VERSION}")

set(RUNTIME_CPP
  android_io
  cuda
  fake_thread_pool
  gcd_thread_pool
  ios_io
  android_clock
  linux_clock
  nogpu
  opencl
  opengl
  osx_opengl_context
  linux_opengl_context
  posix_allocator
  posix_clock
  osx_clock
  windows_clock
  posix_error_handler
  posix_io
  nacl_io
  ssp
  osx_io
  posix_math
  posix_thread_pool
  windows_thread_pool
  android_host_cpu_count
  linux_host_cpu_count
  osx_host_cpu_count
  tracing
  write_debug_image
  cuda_debug
  opencl_debug
  opengl_debug
  windows_io)
set (RUNTIME_LL
  arm
  posix_math
  pnacl_math
  ptx_dev
  spir_dev
  spir64_dev
  spir_common_dev
  x86_avx
  x86
  x86_sse41
  pnacl_math)
set (RUNTIME_BC
  compute_20
  compute_30
  compute_35)

set(RUNTIME_DIR "${CMAKE_CURRENT_SOURCE_DIR}/runtime")
file(TO_NATIVE_PATH "${RUNTIME_DIR}/" NATIVE_RUNTIME_DIR)
file(TO_NATIVE_PATH "${CMAKE_CFG_INTDIR}/" NATIVE_INT_DIR)

# Gather dependencies for runtime objects.
file(GLOB RUNTIME_CL_DEPENDS RELATIVE "${CMAKE_CURRENT_SOURCE_DIR}" "${RUNTIME_DIR}/CL/*.h")
file(GLOB RUNTIME_CPP_DEPENDS RELATIVE ${CMAKE_CURRENT_SOURCE_DIR} "${RUNTIME_DIR}/*.cpp")
file(GLOB RUNTIME_H_DEPENDS RELATIVE ${CMAKE_CURRENT_SOURCE_DIR} "${RUNTIME_DIR}/*.h")
file(GLOB RUNTIME_LL_DEPENDS RELATIVE ${CMAKE_CURRENT_SOURCE_DIR} "${RUNTIME_DIR}/*.ll")
file(GLOB RUNTIME_BC_DEPENDS RELATIVE ${CMAKE_CURRENT_SOURCE_DIR} "${RUNTIME_DIR}/nvidia_libdevice_bitcode/*.bc")
set (RUNTIME_DEPENDS
  ${RUNTIME_CL_DEPENDS}
  ${RUNTIME_CPP_DEPENDS}
  ${RUNTIME_H_DEPENDS}
  ${RUNTIME_LL_DEPENDS}
  ${RUNTIME_BC_DEPENDS})

# Commands to build initial module objects.
set (INITMOD_DIR "${CMAKE_CFG_INTDIR}/initmod")
set (ARCHS 32 64)
set(INITIAL_MODULES )
foreach (i ${RUNTIME_CPP} )
  foreach (j ${ARCHS} )
    set(INITMOD "${INITMOD_DIR}/${i}_${j}.cpp")
    add_custom_command(OUTPUT ${INITMOD}
                       COMMAND ${CLANG} -fno-blocks -m${j} -DCOMPILING_HALIDE -DBITS_${j} -emit-llvm -O3 -S ${NATIVE_RUNTIME_DIR}${i}.cpp -o ${NATIVE_INT_DIR}initmod.${i}_${j}.ll
                       COMMAND "${LLVM_AS}" "${NATIVE_INT_DIR}initmod.${i}_${j}.ll" -o ${NATIVE_INT_DIR}initmod.${i}_${j}.bc
                       COMMAND bitcode2cpp ${i}_${j} < "${NATIVE_INT_DIR}initmod.${i}_${j}.bc" > ${INITMOD}
                       DEPENDS ${RUNTIME_DEPENDS} "${NATIVE_INT_DIR}clang_ok" "${NATIVE_INT_DIR}llvm_ok"
                       COMMENT "Building initial module ${i}_${j}...")
    list(APPEND INITIAL_MODULES ${INITMOD})
  endforeach()
endforeach()
foreach (i ${RUNTIME_LL} )
  set(INITMOD "${INITMOD_DIR}/${i}.cpp")
  add_custom_command(OUTPUT ${INITMOD}
                     COMMAND "${LLVM_AS}" "${NATIVE_RUNTIME_DIR}${i}.ll" -o ${NATIVE_INT_DIR}initmod.${i}.bc
                     COMMAND bitcode2cpp ${i}_ll < "${NATIVE_INT_DIR}initmod.${i}.bc" > ${INITMOD}
                     DEPENDS ${RUNTIME_DEPENDS} "${NATIVE_INT_DIR}clang_ok" "${NATIVE_INT_DIR}llvm_ok"
                     COMMENT "Building initial module ${i}...")
  list(APPEND INITIAL_MODULES ${INITMOD})
endforeach()
foreach (i ${RUNTIME_BC} )
  set(INITMOD "${INITMOD_DIR}/ptx_${i}.cpp")
  add_custom_command(OUTPUT ${INITMOD}
                     COMMAND bitcode2cpp ptx_${i}_ll < "${NATIVE_RUNTIME_DIR}/nvidia_libdevice_bitcode/libdevice.${i}.10.bc" > ${INITMOD}
                     DEPENDS ${RUNTIME_DEPENDS} "${NATIVE_INT_DIR}clang_ok" "${NATIVE_INT_DIR}llvm_ok"
                     COMMENT "Building initial module ${i}...")
  list(APPEND INITIAL_MODULES ${INITMOD})
endforeach()

add_library(InitialModules STATIC
  ${INITIAL_MODULES})

add_dependencies(InitialModules
  bitcode2cpp)

set(HEADER_FILES
  Util.h
  Type.h
  Argument.h
  Bounds.h
  BoundsInference.h
  Buffer.h
  buffer_t.h
  CodeGen_C.h
  CodeGen.h
  CodeGen_X86.h
  CodeGen_GPU_Host.h
  CodeGen_PTX_Dev.h
  CodeGen_OpenCL_Dev.h
  CodeGen_OpenGL_Dev.h
  CodeGen_GPU_Dev.h
  CodeGen_SPIR_Dev.h
  CodeGen_PNaCl.h
  Deinterleave.h
  Derivative.h
  OneToOne.h
  Extern.h
  FindCalls.h
  Func.h
  Function.h
  Image.h
  InlineReductions.h
  IntegerDivisionTable.h
  Introspection.h
  IntrusivePtr.h
  IREquality.h
  IR.h
  IRMatch.h
  IRMutator.h
  IROperator.h
  IRPrinter.h
  IRVisitor.h
  InjectOpenGLIntrinsics.h
  JITCompiledModule.h
  Lambda.h
  Debug.h
  Lower.h
  MainPage.h
  ModulusRemainder.h
  Parameter.h
  Param.h
  RDom.h
  Reduction.h
  RemoveTrivialForLoops.h
  Schedule.h
  Scope.h
  Simplify.h
  SlidingWindow.h
  StmtCompiler.h
  StorageFlattening.h
  StorageFolding.h
  Substitute.h
  Profiling.h
  Tracing.h
  UnrollLoops.h
  Var.h
  VectorizeLoops.h
  CodeGen_Posix.h
  CodeGen_ARM.h
  DebugToFile.h
  EarlyFree.h
  UniquifyVariableNames.h
  CSE.h
  Tuple.h
  Lerp.h
  Target.h
  SkipStages.h
  RemoveUndef.h
  SpecializeClampedRamps.h
  FastIntegerDivide.h
  AllocationBoundsInference.h
  Error.h
  Inline.h
  Qualify.h
  ExprUsesVar.h
  Random.h
  UnifyDuplicateLets.h)

file(MAKE_DIRECTORY "${CMAKE_BINARY_DIR}/include")
file(TO_NATIVE_PATH "${CMAKE_BINARY_DIR}/include/" NATIVE_INCLUDE_PATH)
add_custom_command(OUTPUT ${CMAKE_BINARY_DIR}/include/Halide.h
  COMMAND build_halide_h ${HEADER_FILES} > ${NATIVE_INCLUDE_PATH}Halide.h
  WORKING_DIRECTORY ${CMAKE_CURRENT_LIST_DIR}
  DEPENDS build_halide_h ${HEADER_FILES})

add_definitions("-DCOMPILING_HALIDE")

add_library(Halide ${HALIDE_LIBRARY_TYPE}
  CodeGen.cpp
  CodeGen_Internal.cpp
  CodeGen_X86.cpp
  CodeGen_GPU_Host.cpp
  CodeGen_PTX_Dev.cpp
  CodeGen_OpenCL_Dev.cpp
  CodeGen_OpenGL_Dev.cpp
  CodeGen_SPIR_Dev.cpp
  CodeGen_GPU_Dev.cpp
  CodeGen_Posix.cpp
  CodeGen_PNaCl.cpp
  CodeGen_ARM.cpp
  IR.cpp
  IRMutator.cpp
  IRPrinter.cpp
  IRVisitor.cpp
  CodeGen_C.cpp
  Substitute.cpp
  ModulusRemainder.cpp
  Bounds.cpp
  Derivative.cpp
  OneToOne.cpp
  FindCalls.cpp
  Func.cpp
  Simplify.cpp
  IREquality.cpp
  Util.cpp
  Function.cpp
  IROperator.cpp
  Lower.cpp
  Debug.cpp
  Parameter.cpp
  Reduction.cpp
  Random.cpp
  RDom.cpp
  Profiling.cpp
  Tracing.cpp
  StorageFlattening.cpp
  VectorizeLoops.cpp
  UnrollLoops.cpp
  BoundsInference.cpp
  IRMatch.cpp
  StmtCompiler.cpp
  IntegerDivisionTable.cpp
  SlidingWindow.cpp
  StorageFolding.cpp
  InlineReductions.cpp
  RemoveTrivialForLoops.cpp
  Deinterleave.cpp
  DebugToFile.cpp
  Type.cpp
  JITCompiledModule.cpp
  EarlyFree.cpp
  UniquifyVariableNames.cpp
  CSE.cpp
  Tuple.cpp
  Lerp.cpp
  Target.cpp
  SkipStages.cpp
  RemoveUndef.cpp
  SpecializeClampedRamps.cpp
  FastIntegerDivide.cpp
  AllocationBoundsInference.cpp
  Inline.cpp
  Qualify.cpp
  UnifyDuplicateLets.cpp
  ExprUsesVar.cpp
  Introspection.cpp
  Buffer.cpp
  Param.cpp
  Error.cpp
  Image.cpp
  Debug.cpp
<<<<<<< HEAD
  Schedule.cpp
=======
  InjectOpenGLIntrinsics.cpp
>>>>>>> d629fc38
  ${CMAKE_BINARY_DIR}/include/Halide.h
  ${HEADER_FILES})

target_link_libraries(Halide InitialModules ${LIBS})
# if this is a DLL, don't link dependencies to this set of libs.
if (HALIDE_SHARED_LIBRARY)
  set_target_properties(Halide PROPERTIES LINK_INTERFACE_LIBRARIES "")
endif()

add_dependencies(Halide
  InitialModules
  build_halide_h)<|MERGE_RESOLUTION|>--- conflicted
+++ resolved
@@ -333,11 +333,8 @@
   Error.cpp
   Image.cpp
   Debug.cpp
-<<<<<<< HEAD
+  InjectOpenGLIntrinsics.cpp
   Schedule.cpp
-=======
-  InjectOpenGLIntrinsics.cpp
->>>>>>> d629fc38
   ${CMAKE_BINARY_DIR}/include/Halide.h
   ${HEADER_FILES})
 
