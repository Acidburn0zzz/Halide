--- conflicted
+++ resolved
@@ -392,28 +392,18 @@
     uint64_t t_before = halide_current_time_ns(user_context);
     #endif
 
-<<<<<<< HEAD
     mtl_buffer *metal_buf = (mtl_buffer *)buf->device;
+    #ifdef DEBUG_RUNTIME
+    // If buf->host is not null, it should match the metal_buf's contents.
+    if (buf->host) {
+        uint8_t *metal_buf_host = (uint8_t *)buffer_contents(metal_buf);
+        halide_assert(user_context, buf->host == metal_buf_host);
+    }
+    #endif
     release_ns_object(metal_buf);
     buf->device = 0;
     buf->device_interface->release_module();
     buf->device_interface = NULL;
-=======
-    mtl_buffer *metal_buf = (mtl_buffer *)halide_get_device_handle(buf->dev);
-    #ifdef DEBUG_RUNTIME
-    // If buf->host is not null, it should match the metal_buf's contents.
-    if (buf->host) {
-        uint8_t *metal_buf_host = (uint8_t *)buffer_contents(metal_buf);
-        halide_assert(user_context, buf->host == metal_buf_host);
-    }
-    #endif
-    release_ns_object(metal_buf);
-    halide_delete_device_wrapper(buf->dev);
-    buf->dev = 0;
-    // If buf->host is not null, it is a pointer gotten from metal_buf... which is no longer
-    // valid. Null it out to avoid writes or frees of memory we don't own.
-    buf->host = NULL;
->>>>>>> 43918506
 
     #ifdef DEBUG_RUNTIME
     uint64_t t_after = halide_current_time_ns(user_context);
