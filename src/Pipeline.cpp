#include <algorithm>
#include <iostream>
#include <fstream>

#include "Pipeline.h"
#include "Argument.h"
#include "CodeGen_JavaScript.h"
#include "Func.h"
#include "IRVisitor.h"
#include "JavaScriptExecutor.h"
#include "LLVM_Headers.h"
#include "LLVM_Output.h"
#include "Lower.h"
#include "Outputs.h"
#include "PrintLoopNest.h"

using namespace Halide::Internal;

namespace Halide {

using std::vector;
using std::string;
using std::set;

namespace {

std::string output_name(const string &filename, const Module &m, const char* ext) {
    return !filename.empty() ? filename : (m.name() + ext);
}

}  // namespace

/** An inferred argument. Inferred args are either Params,
 * ImageParams, or Buffers. The first two are handled by the param
 * field, and global images are tracked via the buf field. These
 * are used directly when jitting, or used for validation when
 * compiling with an explicit argument list. */
struct InferredArgument {
    Argument arg;
    Parameter param;
    Buffer buffer;

    bool operator<(const InferredArgument &other) const {
        if (arg.is_buffer() && !other.arg.is_buffer()) {
            return true;
        } else if (other.arg.is_buffer() && !arg.is_buffer()) {
            return false;
        } else {
            return arg.name < other.arg.name;
        }
    }
};

struct PipelineContents {
    mutable RefCount ref_count;

    // Cached lowered stmt
    Module module;

    // Cached jit-compiled code
    JITModule jit_module;
    Target jit_target;

    // Cache compiled JavaScript is JITting with Target::JavaScript. */
    JavaScriptModule javascript_module;

    /** Clear all cached state */
    void invalidate_cache() {
        module = Module("", Target());
        jit_module = JITModule();
        jit_target = Target();
        inferred_args.clear();
        javascript_module = JavaScriptModule();
    }

    // The outputs
    vector<Function> outputs;

    // JIT custom overrides
    JITHandlers jit_handlers;

    /** The user context that's used when jitting. This is not
     * settable by user code, but is reserved for internal use.  Note
     * that this is an Argument + Parameter (rather than a
     * Param<void*>) so that we can exclude it from the
     * ObjectInstanceRegistry. */
    InferredArgument user_context_arg;

    /** A set of custom passes to use when lowering this Func. */
    vector<CustomLoweringPass> custom_lowering_passes;

    /** The inferred arguments. */
    vector<InferredArgument> inferred_args;

    /** List of C funtions and Funcs to satisfy HalideExtern* and
     * define_extern calls. */
    std::map<std::string, JITExtern> jit_externs;

    PipelineContents() :
        module("", Target()) {
        user_context_arg.arg = Argument("__user_context", Argument::InputScalar, Handle(), 0);
        user_context_arg.param = Parameter(Handle(), false, 0, "__user_context",
                                           /*is_explicit_name*/ true, /*register_instance*/ false);
    }

    ~PipelineContents() {
        clear_custom_lowering_passes();
    }

    void clear_custom_lowering_passes() {
        invalidate_cache();
        for (size_t i = 0; i < custom_lowering_passes.size(); i++) {
            if (custom_lowering_passes[i].deleter) {
                custom_lowering_passes[i].deleter(custom_lowering_passes[i].pass);
            }
        }
        custom_lowering_passes.clear();
    }
};

namespace Internal {
template<>
EXPORT RefCount &ref_count<PipelineContents>(const PipelineContents *p) {
    return p->ref_count;
}

template<>
EXPORT void destroy<PipelineContents>(const PipelineContents *p) {
    delete p;
}
}

Pipeline::Pipeline() : contents(nullptr) {
}

bool Pipeline::defined() const {
    return contents.defined();
}

Pipeline::Pipeline(Func output) : contents(new PipelineContents) {
    output.compute_root().store_root();
    output.function().freeze();
    contents->outputs.push_back(output.function());
}

Pipeline::Pipeline(const vector<Func> &outputs) : contents(new PipelineContents) {
    for (Func f: outputs) {
        f.compute_root().store_root();
        f.function().freeze();
        contents->outputs.push_back(f.function());
    }
}

vector<Func> Pipeline::outputs() const {
    vector<Func> funcs;
    for (Function f : contents->outputs) {
        funcs.push_back(Func(f));
    }
    return funcs;
}

void Pipeline::compile_to(const Outputs &output_files,
                          const vector<Argument> &args,
                          const string &fn_name,
                          const Target &target) {
    user_assert(defined()) << "Can't compile undefined Pipeline.\n";

    for (Function f : contents->outputs) {
        user_assert(f.has_pure_definition() || f.has_extern_definition())
            << "Can't compile undefined Func.\n";
    }

    compile_to_module(args, fn_name, target).compile(output_files);
}


void Pipeline::compile_to_bitcode(const string &filename,
                                  const vector<Argument> &args,
                                  const string &fn_name,
                                  const Target &target) {
    Module m = compile_to_module(args, fn_name, target);
    m.compile(Outputs().bitcode(output_name(filename, m, ".bc")));
}

void Pipeline::compile_to_llvm_assembly(const string &filename,
                                        const vector<Argument> &args,
                                        const string &fn_name,
                                        const Target &target) {
    Module m = compile_to_module(args, fn_name, target);
    m.compile(Outputs().llvm_assembly(output_name(filename, m, ".ll")));
}

void Pipeline::compile_to_object(const string &filename,
                                 const vector<Argument> &args,
                                 const string &fn_name,
                                 const Target &target) {
    Module m = compile_to_module(args, fn_name, target);
    const char* ext = target.os == Target::Windows && !target.has_feature(Target::MinGW) ? ".obj" : ".o";
    m.compile(Outputs().object(output_name(filename, m, ext)));
}

void Pipeline::compile_to_header(const string &filename,
                                 const vector<Argument> &args,
                                 const string &fn_name,
                                 const Target &target) {
    Module m = compile_to_module(args, fn_name, target);
    m.compile(Outputs().c_header(output_name(filename, m, ".h")));
}

void Pipeline::compile_to_assembly(const string &filename,
                                   const vector<Argument> &args,
                                   const string &fn_name,
                                   const Target &target) {
    Module m = compile_to_module(args, fn_name, target);
    m.compile(Outputs().assembly(output_name(filename, m, ".s")));
}


void Pipeline::compile_to_c(const string &filename,
                            const vector<Argument> &args,
                            const string &fn_name,
                            const Target &target) {
    Module m = compile_to_module(args, fn_name, target);
    m.compile(Outputs().c_source(output_name(filename, m, ".c")));
}

void Pipeline::compile_to_javascript(const string &filename,
                                     const vector<Argument> &args,
                                     const string &fn_name,
                                     const Target &target) {
    compile_module_to_javascript_source(compile_to_module(args, fn_name, target), filename);
}

void Pipeline::print_loop_nest() {
    user_assert(defined()) << "Can't print loop nest of undefined Pipeline.\n";
    std::cerr << Halide::Internal::print_loop_nest(contents->outputs);
}

void Pipeline::compile_to_lowered_stmt(const string &filename,
                                       const vector<Argument> &args,
                                       StmtOutputFormat fmt,
                                       const Target &target) {
    Module m = compile_to_module(args, "", target);
    Outputs outputs;
    if (fmt == HTML) {
        outputs = Outputs().stmt_html(output_name(filename, m, ".html"));
    } else {
        outputs = Outputs().stmt(output_name(filename, m, ".stmt"));
    }
    m.compile(outputs);
}

void Pipeline::compile_to_file(const string &filename_prefix,
                               const vector<Argument> &args,
                               const Target &target) {
    Module m = compile_to_module(args, filename_prefix, target);
    Outputs outputs = Outputs().c_header(filename_prefix + ".h");

    if (target.arch == Target::PNaCl) {
        outputs = outputs.bitcode(filename_prefix + ".bc");
    } else if (target.os == Target::Windows && !target.has_feature(Target::MinGW)) {
        outputs = outputs.object(filename_prefix + ".obj");
    } else {
        outputs = outputs.object(filename_prefix + ".o");
    }
    m.compile(outputs);
}

namespace Internal {

class InferArguments : public IRGraphVisitor {
public:
    vector<InferredArgument> &args;

    InferArguments(vector<InferredArgument> &a,
                   const vector<Function> &o) : args(a), outputs(o) {
        args.clear();
        for (const Function &f : outputs) {
            visit_function(f);
        }
    }

private:
    vector<Function> outputs;
    set<string> visited_functions;

    using IRGraphVisitor::visit;

    bool already_have(const string &name) {
        // Ignore dependencies on the output buffers
        for (const Function &output : outputs) {
            if (name == output.name() || starts_with(name, output.name() + ".")) {
                return true;
            }
        }
        for (const InferredArgument &arg : args) {
            if (arg.arg.name == name) {
                return true;
            }
        }
        return false;
    }

    void visit_exprs(const std::vector<Expr>& v) {
        for (Expr i : v) {
            visit_expr(i);
        }
    }

    void visit_expr(Expr e) {
        if (!e.defined()) return;
        e.accept(this);
    }

    void visit_function(const Function& func) {
        if (visited_functions.count(func.name())) return;
        visited_functions.insert(func.name());

        func.accept(this);

        // Function::accept hits all the Expr children of the
        // Function, but misses the buffers and images that might be
        // extern arguments.
        if (func.has_extern_definition()) {
            for (const ExternFuncArgument &extern_arg : func.extern_arguments()) {
                if (extern_arg.is_func()) {
                    visit_function(Function(extern_arg.func));
                } else if (extern_arg.is_buffer()) {
                    include_buffer(extern_arg.buffer);
                } else if (extern_arg.is_image_param()) {
                    include_parameter(extern_arg.image_param);
                }
            }
        }
    }

    void include_parameter(Parameter p) {
        if (!p.defined()) return;
        if (already_have(p.name())) return;

        Expr def, min, max;
        if (!p.is_buffer()) {
            def = p.get_scalar_expr();
            min = p.get_min_value();
            max = p.get_max_value();
        }
        InferredArgument a = {
            Argument(p.name(),
                     p.is_buffer() ? Argument::InputBuffer : Argument::InputScalar,
                     p.type(), p.dimensions(), def, min, max),
            p,
            Buffer()};
        args.push_back(a);
    }

    void include_buffer(Buffer b) {
        if (!b.defined()) return;
        if (already_have(b.name())) return;

        InferredArgument a = {
            Argument(b.name(), Argument::InputBuffer, b.type(), b.dimensions()),
            Parameter(),
            b};
        args.push_back(a);
    }

    void visit(const Load *op) {
        IRGraphVisitor::visit(op);
        include_parameter(op->param);
        include_buffer(op->image);
    }

    void visit(const Variable *op) {
        IRGraphVisitor::visit(op);
        include_parameter(op->param);
        include_buffer(op->image);
    }

    void visit(const Call *op) {
        IRGraphVisitor::visit(op);
        if (op->func.defined()) {
            Function fn(op->func);
            visit_function(fn);
        }
        include_buffer(op->image);
        include_parameter(op->param);
    }
};

} // namespace Internal

vector<Argument> Pipeline::infer_arguments() {
    user_assert(defined()) << "Can't infer arguments on an undefined Pipeline\n";

    if (contents->inferred_args.empty()) {
        // Infer an arguments vector by walking the IR
        InferArguments infer_args(contents->inferred_args,
                                  contents->outputs);

        // Sort the Arguments with all buffers first (alphabetical by name),
        // followed by all non-buffers (alphabetical by name).
        std::sort(contents->inferred_args.begin(), contents->inferred_args.end());

        // Add the user context argument.
        contents->inferred_args.push_back(contents->user_context_arg);
    }

    // Return the inferred argument types, minus any constant images
    // (we'll embed those in the binary by default), and minus the user_context arg.
    vector<Argument> result;
    for (const InferredArgument &arg : contents->inferred_args) {
        debug(1) << "Inferred argument: " << arg.arg.type << " " << arg.arg.name << "\n";
        if (!arg.buffer.defined() &&
            arg.arg.name != contents->user_context_arg.arg.name) {
            result.push_back(arg.arg);
        }
    }


    return result;
}

class FindExterns : public IRGraphVisitor {
    using IRGraphVisitor::visit;

    bool buffer_like_name(const std::string &name) {
        bool is_bounds_query = name.find(".bounds_query") != std::string::npos;
        return is_bounds_query ||
            (ends_with(name, ".buffer") || ends_with(name, ".tmp_buffer"));
    }

    void visit(const Call *op) {
        IRGraphVisitor::visit(op);

        if ((op->call_type == Call::Extern || op->call_type == Call::PureExtern) &&
            externs.count(op->name) == 0) {
            void *address = get_symbol_address(op->name.c_str());
            if (address == NULL && !starts_with(op->name, "_")) {
                std::string underscored_name = "_" + op->name;
                address = get_symbol_address(underscored_name.c_str());
            }
            if (address != NULL) {
                struct JITExtern jit_extern;
                jit_extern.c_function = address;
                jit_extern.signature.is_void_return = op->type.bits() == 0;
                // TODO: here and below for arguments, we force types to scalar,
                // which means this code cannot support functions which actually do
                // take vectors. But generally the function is actually scalar and
                // call sites which use vectors will have to be scalarized into a
                // separate call per lane. Not sure there is anywhere to get
                // information to make a distinction in the current design.
                jit_extern.signature.ret_type = op->type.element_of();
                for (Expr e : op->args) {
                    ScalarOrBufferT this_arg;
                    this_arg.scalar_type = e.type().element_of();
                    if (e.type().is_handle()) {
                        const Variable *v = e.as<Variable>();
                        // This code heuristically matches the patterns define_extern uses to pass buffer arguments and result parameters.
                        // TODO: Come up with a way to keep the buffer typing through lowering.
                        this_arg.is_buffer = (v != NULL) && buffer_like_name(v->name);
                    } else {
                        this_arg.is_buffer = false;
                    }
                    jit_extern.signature.arg_types.push_back(this_arg);
                }
                externs[op->name] = jit_extern;
            }
        }
    }

public:
    FindExterns(std::map<std::string, JITExtern> &externs) : externs(externs) {
    }

    std::map<std::string, JITExtern> &externs;
};

/** Check that all the necessary arguments are in an args vector. Any
 * images in the source that aren't in the args vector are returned. */
vector<Buffer> Pipeline::validate_arguments(const vector<Argument> &args) {
    infer_arguments();

    vector<Buffer> images_to_embed;

    for (const InferredArgument &arg : contents->inferred_args) {

        if (arg.param.same_as(contents->user_context_arg.param)) {
            // The user context is always in the inferred args, but is
            // not required to be in the args list.
            continue;
        }

        internal_assert(arg.arg.is_input()) << "Expected only input Arguments here";

        bool found = false;
        for (Argument a : args) {
            found |= (a.name == arg.arg.name);
        }

        if (arg.buffer.defined() && !found) {
            // It's a raw Buffer used that isn't in the args
            // list. Embed it in the output instead.
            images_to_embed.push_back(arg.buffer);
            debug(1) << "Embedding image " << arg.buffer.name() << "\n";
        } else if (!found) {
            std::ostringstream err;
            err << "Generated code refers to ";
            if (arg.arg.is_buffer()) {
                err << "image ";
            }
            err << "parameter " << arg.arg.name
                << ", which was not found in the argument list.\n";

            err << "\nArgument list specified: ";
            for (size_t i = 0; i < args.size(); i++) {
                err << args[i].name << " ";
            }
            err << "\n\nParameters referenced in generated code: ";
            for (const InferredArgument &ia : contents->inferred_args) {
                if (ia.arg.name != contents->user_context_arg.arg.name) {
                    err << ia.arg.name << " ";
                }
            }
            err << "\n\n";
            user_error << err.str();
        }
    }

    return images_to_embed;
}

vector<Argument> Pipeline::build_public_args(const vector<Argument> &args, const Target &target) const {
    // Get all the arguments/global images referenced in this function.
    vector<Argument> public_args = args;

    // If the target specifies user context but it's not in the args
    // vector, add it at the start (the jit path puts it in there
    // explicitly).
    const bool requires_user_context = target.has_feature(Target::UserContext);
    bool has_user_context = false;
    for (Argument arg : args) {
        if (arg.name == contents->user_context_arg.arg.name) {
            has_user_context = true;
        }
    }
    if (requires_user_context && !has_user_context) {
        public_args.insert(public_args.begin(), contents->user_context_arg.arg);
    }

    // Add the output buffer arguments
    for (Function out : contents->outputs) {
        for (Parameter buf : out.output_buffers()) {
            public_args.push_back(Argument(buf.name(),
                                           Argument::OutputBuffer,
                                           buf.type(), buf.dimensions()));
        }
    }
    return public_args;
}

Module Pipeline::compile_to_module(const vector<Argument> &args,
                                   const string &fn_name,
                                   const Target &target,
                                   const Internal::LoweredFunc::LinkageType linkage_type) {
    user_assert(defined()) << "Can't compile undefined Pipeline\n";
    string new_fn_name(fn_name);
    if (new_fn_name.empty()) {
        new_fn_name = generate_function_name();
    }
    internal_assert(!new_fn_name.empty()) << "new_fn_name cannot be empty\n";
    // TODO: Assert that the function name is legal

    // TODO: This is a bit of a wart. Right now, IR cannot directly
    // reference Buffers because neither CodeGen_LLVM nor
    // CodeGen_C can generate the correct buffer unpacking code.

    // To work around this, we generate two functions. The private
    // function is one where every buffer referenced is an argument,
    // and the public function is a wrapper that calls the private
    // function, passing the global buffers to the private
    // function. This works because the public function does not
    // attempt to directly access any of the fields of the buffer.

    Stmt private_body;

    const Module &old_module = contents->module;
    if (!old_module.functions().empty() &&
        old_module.target() == target) {
        internal_assert(old_module.functions().size() == 2);
        // We can avoid relowering and just reuse the private body
        // from the old module. We expect two functions in the old
        // module: the private one then the public one.
        private_body = old_module.functions().front().body;
        debug(2) << "Reusing old module\n";
    } else {
        vector<IRMutator *> custom_passes;
        for (CustomLoweringPass p : contents->custom_lowering_passes) {
            custom_passes.push_back(p.pass);
        }

        private_body = lower(contents->outputs, fn_name, target, custom_passes);
    }

    std::vector<std::string> namespaces;
    std::string simple_new_fn_name = extract_namespaces(new_fn_name, namespaces);
    string private_name = "__" + simple_new_fn_name;

    // Get all the arguments/global images referenced in this function.
    vector<Argument> public_args = build_public_args(args, target);

    vector<Buffer> global_images = validate_arguments(public_args);

    // Create a module with all the global images in it.
    Module module(simple_new_fn_name, target);

    // Add all the global images to the module, and add the global
    // images used to the private argument list.
    vector<Argument> private_args = public_args;
    for (Buffer buf : global_images) {
        module.append(buf);
        private_args.push_back(Argument(buf.name(),
                                        Argument::InputBuffer,
                                        buf.type(), buf.dimensions()));
    }

    module.append(LoweredFunc(private_name, private_args,
                              private_body, LoweredFunc::Internal));

    // Generate a call to the private function, adding an arguments
    // for the global images.
    vector<Expr> private_params;
    for (Argument arg : private_args) {
        if (arg.is_buffer()) {
            private_params.push_back(Variable::make(type_of<void*>(), arg.name + ".buffer"));
        } else {
            private_params.push_back(Variable::make(arg.type, arg.name));
        }
    }
    string private_result_name = unique_name(private_name + "_result");
    Expr private_result_var = Variable::make(Int(32), private_result_name);
    Expr call_private = Call::make(Int(32), private_name, private_params, Call::Extern);
    Stmt public_body = AssertStmt::make(private_result_var == 0, private_result_var);
    public_body = LetStmt::make(private_result_name, call_private, public_body);

    module.append(LoweredFunc(new_fn_name, public_args, public_body, linkage_type));

    contents->module = module;

    return module;
}

std::string Pipeline::generate_function_name() const {
    user_assert(defined()) << "Pipeline is undefined\n";
    // Come up with a name for a generated function
    string name = contents->outputs[0].name();
    for (size_t i = 0; i < name.size(); i++) {
        if (!isalnum(name[i])) {
            name[i] = '_';
        }
    }
    return name;
}

void Pipeline::compile_jit(const Target &target_arg) {
    user_assert(defined()) << "Pipeline is undefined\n";

    Target target(target_arg);
    target.set_feature(Target::JIT);
    target.set_feature(Target::UserContext);

    debug(2) << "jit-compiling for: " << target_arg.to_string() << "\n";

<<<<<<< HEAD
    // TODO: see if JS and non-JS can share more code.
    if (target.has_feature(Target::JavaScript)) {
    #if defined(WITH_JAVASCRIPT_V8) || defined(WITH_JAVASCRIPT_SPIDERMONKEY)
        if (contents.ptr->javascript_module.contents.defined()) {
            return;
        }
    #else
        user_error << "Cannot JIT JavaScript without a JavaScript execution engine (e.g. V8) configured at compile time.\n";
    #endif
    } else {
        // If we're re-jitting for the same target, we can just keep the
        // old jit module.
        if (contents.ptr->jit_target == target &&
            contents.ptr->jit_module.compiled()) {
            debug(2) << "Reusing old jit module compiled for :\n" << contents.ptr->jit_target.to_string() << "\n";
            return;
        }
=======
    // If we're re-jitting for the same target, we can just keep the
    // old jit module.
    if (contents->jit_target == target &&
        contents->jit_module.compiled()) {
        debug(2) << "Reusing old jit module compiled for :\n" << contents->jit_target.to_string() << "\n";
        return contents->jit_module.main_function();
>>>>>>> f7732d61
    }

    contents->jit_target = target;

    // Infer an arguments vector
    infer_arguments();

    // Come up with a name for the generated function
    string name = generate_function_name();

    vector<Argument> args;
    for (const InferredArgument &arg : contents->inferred_args) {
        args.push_back(arg.arg);
    }

    // Compile to a module
    Module module = compile_to_module(args, name, target);

<<<<<<< HEAD
    if (target.has_feature(Target::JavaScript)) {
      debug(0) << "Target has JavaScript.\n";
        std::stringstream out(std::ios_base::out);
        CodeGen_JavaScript cg(out);
        cg.compile(module);
        if (debug::debug_level >= 3) {
            std::ofstream js_debug((name + ".js").c_str());
            js_debug << out.str();
        }
        
        std::map<std::string, JITExtern> externs_js;
        externs_js = contents.ptr->jit_externs;
      debug(0) << "Looking for externs.\n";
        FindExterns find_externs(externs_js);
        for (LoweredFunc &f : contents.ptr->module.functions) {
            f.body.accept(&find_externs);
        }
        for (const auto &p : externs_js) {
          debug(0) << "Found extern: " << p.first << "\n";
        }
        externs_js = filter_externs(externs_js);

        // Sanitise the name of the generated function
        string js_fn_name = contents.ptr->module.name();
        for (size_t i = 0; i < js_fn_name.size(); i++) {
            if (!isalnum(js_fn_name[i])) {
                js_fn_name[i] = '_';
            }
        }

        std::vector<JITModule> extern_deps = make_externs_jit_module(target, externs_js);
        contents.ptr->javascript_module = compile_javascript(target, out.str(), js_fn_name, externs_js, extern_deps);
    } else {
        // Make sure we're not embedding any images
        internal_assert(module.buffers.empty());

        // Dump bitcode to a file if the environment variable
        // HL_GENBITCODE is non-zero.
        size_t gen;
        get_env_variable("HL_GENBITCODE", gen);
        if (gen) {
            string program_name = running_program_name();
            if (program_name.empty()) {
                program_name = "unknown" + unique_name('_').substr(1);
            }
=======
    // Make sure we're not embedding any images
    internal_assert(module.buffers().empty());

    std::map<std::string, JITExtern> lowered_externs = contents->jit_externs;
    // Compile to jit module
    JITModule jit_module(module, module.functions().back(),
                         make_externs_jit_module(target_arg, lowered_externs));

    // Dump bitcode to a file if the environment variable
    // HL_GENBITCODE is non-zero.
    size_t gen;
    get_env_variable("HL_GENBITCODE", gen);
    if (gen) {
        string program_name = running_program_name();
        if (program_name.empty()) {
            program_name = "unknown" + unique_name('_').substr(1);
        }
        string file_name = program_name + "_" + name + "_" + unique_name('g').substr(1) + ".bc";
        debug(4) << "Saving bitcode to: " << file_name << "\n";
        module.compile(Outputs().bitcode(file_name));
    }

    contents->jit_module = jit_module;
>>>>>>> f7732d61

            string function_name = name + "_" + unique_name('g').substr(1);
            compile_to_bitcode(program_name + "_" + function_name + ".bc",
                               infer_arguments(), function_name);
        }

        std::map<std::string, JITExtern> lowered_externs = contents.ptr->jit_externs;
        // Compile to jit module
        JITModule jit_module(module, module.functions.back(),
                             make_externs_jit_module(target_arg, lowered_externs));

        if (debug::debug_level >= 3) {
            compile_module_to_native(module, name + ".bc", name + ".s");
            compile_module_to_text(module, name + ".stmt");
        }

        contents.ptr->jit_module = jit_module;
    }
}

void Pipeline::set_error_handler(void (*handler)(void *, const char *)) {
    user_assert(defined()) << "Pipeline is undefined\n";
    contents->jit_handlers.custom_error = handler;
}

void Pipeline::set_custom_allocator(void *(*cust_malloc)(void *, size_t),
                                    void (*cust_free)(void *, void *)) {
    user_assert(defined()) << "Pipeline is undefined\n";
    contents->jit_handlers.custom_malloc = cust_malloc;
    contents->jit_handlers.custom_free = cust_free;
}

void Pipeline::set_custom_do_par_for(int (*cust_do_par_for)(void *, int (*)(void *, int, uint8_t *), int, int, uint8_t *)) {
    user_assert(defined()) << "Pipeline is undefined\n";
    contents->jit_handlers.custom_do_par_for = cust_do_par_for;
}

void Pipeline::set_custom_do_task(int (*cust_do_task)(void *, int (*)(void *, int, uint8_t *), int, uint8_t *)) {
    user_assert(defined()) << "Pipeline is undefined\n";
    contents->jit_handlers.custom_do_task = cust_do_task;
}

void Pipeline::set_custom_trace(int (*trace_fn)(void *, const halide_trace_event *)) {
    user_assert(defined()) << "Pipeline is undefined\n";
    contents->jit_handlers.custom_trace = trace_fn;
}

void Pipeline::set_custom_print(void (*cust_print)(void *, const char *)) {
    user_assert(defined()) << "Pipeline is undefined\n";
    contents->jit_handlers.custom_print = cust_print;
}

void Pipeline::set_jit_externs(const std::map<std::string, JITExtern> &externs) {
    user_assert(defined()) << "Pipeline is undefined\n";
    contents->jit_externs = externs;
    invalidate_cache();
}

const std::map<std::string, JITExtern> &Pipeline::get_jit_externs() {
    user_assert(defined()) << "Pipeline is undefined\n";
    return contents->jit_externs;
}

void Pipeline::add_custom_lowering_pass(IRMutator *pass, void (*deleter)(IRMutator *)) {
    user_assert(defined()) << "Pipeline is undefined\n";
    contents->invalidate_cache();
    CustomLoweringPass p = {pass, deleter};
    contents->custom_lowering_passes.push_back(p);
}

void Pipeline::clear_custom_lowering_passes() {
    if (!defined()) return;
    contents->clear_custom_lowering_passes();
}

const vector<CustomLoweringPass> &Pipeline::custom_lowering_passes() {
    user_assert(defined()) << "Pipeline is undefined\n";
    return contents->custom_lowering_passes;
}

const JITHandlers &Pipeline::jit_handlers() {
    user_assert(defined()) << "Pipeline is undefined\n";
    return contents->jit_handlers;
}

void Pipeline::realize(Buffer b, const Target &target) {
    realize(Realization({b}), target);
}

Realization Pipeline::realize(vector<int32_t> sizes,
                              const Target &target) {
    user_assert(defined()) << "Pipeline is undefined\n";
    vector<Buffer> bufs;
    for (Type t : contents->outputs[0].output_types()) {
        bufs.push_back(Buffer(t, sizes));
    }
    Realization r(bufs);
    realize(r, target);
    return r;
}

Realization Pipeline::realize(int x_size, int y_size, int z_size, int w_size,
                              const Target &target) {
    return realize({x_size, y_size, z_size, w_size}, target);
}

Realization Pipeline::realize(int x_size, int y_size, int z_size,
                              const Target &target) {
    return realize({x_size, y_size, z_size}, target);
}

Realization Pipeline::realize(int x_size, int y_size,
                              const Target &target) {
    return realize({x_size, y_size}, target);
}

Realization Pipeline::realize(int x_size,
                              const Target &target) {
    // Use an explicit vector here, since {x_size} can be interpreted
    // as a scalar initializer
    vector<int32_t> v = {x_size};
    return realize(v, target);
}

namespace {

struct ErrorBuffer {
    enum { MaxBufSize = 4096 };
    char buf[MaxBufSize];
    int end;

    ErrorBuffer() {
        end = 0;
    }

    void concat(const char *message) {
        size_t len = strlen(message);

        if (len && message[len-1] != '\n') {
            // Claim some extra space for a newline.
            len++;
        }

        // Atomically claim some space in the buffer
#ifdef _MSC_VER
        int old_end = _InterlockedExchangeAdd((volatile long *)(&end), len);
#else
        int old_end = __sync_fetch_and_add(&end, len);
#endif

        if (old_end + len >= MaxBufSize - 1) {
            // Out of space
            return;
        }

        for (size_t i = 0; i < len - 1; i++) {
            buf[old_end + i] = message[i];
        }
        if (buf[old_end + len - 2] != '\n') {
            buf[old_end + len - 1] = '\n';
        }
    }

    std::string str() const {
        return std::string(buf, end);
    }

    static void handler(void *ctx, const char *message) {
        if (ctx) {
            JITUserContext *ctx1 = (JITUserContext *)ctx;
            ErrorBuffer *buf = (ErrorBuffer *)ctx1->user_context;
            buf->concat(message);
        }
    }
};

struct JITFuncCallContext {
    ErrorBuffer error_buffer;
    JITUserContext jit_context;
    Parameter &user_context_param;
    bool custom_error_handler;

    JITFuncCallContext(const JITHandlers &handlers, Parameter &user_context_param)
        : user_context_param(user_context_param) {
        void *user_context = nullptr;
        JITHandlers local_handlers = handlers;
        if (local_handlers.custom_error == nullptr) {
            custom_error_handler = false;
            local_handlers.custom_error = ErrorBuffer::handler;
            user_context = &error_buffer;
        } else {
            custom_error_handler = true;
        }
        JITSharedRuntime::init_jit_user_context(jit_context, user_context, local_handlers);
        user_context_param.set_scalar(&jit_context);

        debug(2) << "custom_print: " << (void *)jit_context.handlers.custom_print << '\n'
                 << "custom_malloc: " << (void *)jit_context.handlers.custom_malloc << '\n'
                 << "custom_free: " << (void *)jit_context.handlers.custom_free << '\n'
                 << "custom_do_task: " << (void *)jit_context.handlers.custom_do_task << '\n'
                 << "custom_do_par_for: " << (void *)jit_context.handlers.custom_do_par_for << '\n'
                 << "custom_error: " << (void *)jit_context.handlers.custom_error << '\n'
                 << "custom_trace: " << (void *)jit_context.handlers.custom_trace << '\n';
    }

    void report_if_error(int exit_status) {
        // Only report the errors if no custom error handler was installed
        if (exit_status && !custom_error_handler) {
            std::string output = error_buffer.str();
            if (output.empty()) {
                output = ("The pipeline returned exit status " +
                          std::to_string(exit_status) +
                          " but halide_error was never called.\n");
            }
            halide_runtime_error << output;
            error_buffer.end = 0;
        }
    }

    void finalize(int exit_status) {
        report_if_error(exit_status);
        user_context_param.set_scalar((void *)nullptr); // Don't leave param hanging with pointer to stack.
    }
};

}  // namespace

// Make a vector of void *'s to pass to the jit call using the
// currently bound value for all of the params and image
// params. Unbound image params produce null values.
std::pair<vector<const void *>, vector<Argument>>
Pipeline::prepare_jit_call_arguments(Realization dst, const Target &target) {
    user_assert(defined()) << "Can't realize an undefined Pipeline\n";

    compile_jit(target);

<<<<<<< HEAD
    JITModule &compiled_module = contents.ptr->jit_module;
    internal_assert(compiled_module.argv_function() ||
                    contents.ptr->javascript_module.contents.defined());
=======
    JITModule &compiled_module = contents->jit_module;
    internal_assert(compiled_module.argv_function());
>>>>>>> f7732d61

    struct OutputBufferType {
        Function func;
        Type type;
        int dims;
    };
    vector<OutputBufferType> output_buffer_types;
    for (Function f : contents->outputs) {
        for (Type t : f.output_types()) {
            OutputBufferType obt = {f, t, f.dimensions()};
            output_buffer_types.push_back(obt);
        }
    }

    user_assert(output_buffer_types.size() == dst.size())
        << "Realization contains wrong number of Images (" << dst.size()
        << ") for realizing pipeline with " << output_buffer_types.size()
        << " outputs\n";

    // Check the type and dimensionality of the buffer
    for (size_t i = 0; i < dst.size(); i++) {
        Function func = output_buffer_types[i].func;
        int  dims = output_buffer_types[i].dims;
        Type type = output_buffer_types[i].type;
        user_assert(dst[i].dimensions() == dims)
            << "Can't realize Func \"" << func.name()
            << "\" into Buffer \"" << dst[i].name()
            << "\" because Buffer \"" << dst[i].name()
            << "\" is " << dst[i].dimensions() << "-dimensional"
            << ", but Func \"" << func.name()
            << "\" is " << dims << "-dimensional.\n";
        user_assert(dst[i].type() == type)
            << "Can't realize Func \"" << func.name()
            << "\" into Buffer \"" << dst[i].name()
            << "\" because Buffer \"" << dst[i].name()
            << "\" has type " << dst[i].type()
            << ", but Func \"" << func.name()
            << "\" has type " << type << ".\n";
    }

    // Come up with the void * arguments to pass to the argv function
    const vector<InferredArgument> &input_args = contents->inferred_args;
    vector<const void *> arg_values;
    vector<Argument> arg_types;

    // First the inputs
    for (InferredArgument arg : input_args) {
        if (arg.param.defined() && arg.param.is_buffer()) {
            // ImageParam arg
            Buffer buf = arg.param.get_buffer();
            if (buf.defined()) {
                arg_values.push_back(buf.raw_buffer());
            } else {
                // Unbound
                arg_values.push_back(nullptr);
            }
            debug(1) << "JIT input ImageParam argument ";
        } else if (arg.param.defined()) {
            arg_values.push_back(arg.param.get_scalar_address());
            debug(1) << "JIT input scalar argument ";
        } else {
            debug(1) << "JIT input Image argument ";
            internal_assert(arg.buffer.defined());
            arg_values.push_back(arg.buffer.raw_buffer());
        }
        arg_types.push_back(arg.arg);
        const void *ptr = arg_values.back();
        debug(1) << arg.arg.name << " @ " << ptr << "\n";
    }

    // Then the outputs
    for (Buffer buf : dst.as_vector()) {
        internal_assert(buf.defined()) << "Can't realize into an undefined Buffer\n";
        arg_values.push_back(buf.raw_buffer());
        arg_types.push_back(Argument(buf.name(), Argument::OutputBuffer, buf.type(), buf.dimensions()));
        const void *ptr = arg_values.back();
        debug(1) << "JIT output buffer " << buf.name()
                 << " @ " << ptr << "\n";
    }

    return std::make_pair(arg_values, arg_types);
}

std::vector<JITModule>
Pipeline::make_externs_jit_module(const Target &target,
                                  std::map<std::string, JITExtern> &externs_in_out) {
    std::vector<JITModule> result;

    // Turn off JavaScript when compiling dependent Funcs so they are compiled to native.
    Target no_js_target = target;
    no_js_target.set_feature(Target::JavaScript, false);
    no_js_target.set_feature(Target::JavaScript_V8, false);
    no_js_target.set_feature(Target::JavaScript_SpiderMonkey, false);

    // Externs that are Funcs get their own JITModule. All standalone functions are
    // held in a single JITModule at the end of the list (if there are any).
    JITModule free_standing_jit_externs;
    for (std::map<std::string, JITExtern>::iterator iter = externs_in_out.begin();
         iter != externs_in_out.end();
         iter++) {
        JITExtern &jit_extern(iter->second);
        if (iter->second.pipeline.defined()) {
            PipelineContents &pipeline_contents(*jit_extern.pipeline.contents);

            // Ensure that the pipeline is compiled.
            jit_extern.pipeline.compile_jit(no_js_target);

            free_standing_jit_externs.add_dependency(pipeline_contents.jit_module);
            free_standing_jit_externs.add_symbol_for_export(iter->first, pipeline_contents.jit_module.entrypoint_symbol());
            iter->second.c_function = pipeline_contents.jit_module.entrypoint_symbol().address;
            iter->second.signature.is_void_return = false;
            iter->second.signature.ret_type = Int(32);
            // Add the arguments to the compiled pipeline
            for (const InferredArgument &arg : pipeline_contents.inferred_args) {
                 ScalarOrBufferT arg_type_info;
                 arg_type_info.is_buffer = arg.arg.is_buffer();
                 if (!arg_type_info.is_buffer) {
                     arg_type_info.scalar_type = arg.arg.type;
                 }
                 iter->second.signature.arg_types.push_back(arg_type_info);
            }
            // Add the outputs of the pipeline
            for (size_t i = 0; i < pipeline_contents.outputs.size(); i++) {
                ScalarOrBufferT arg_type_info;
                arg_type_info.is_buffer = true;
                iter->second.signature.arg_types.push_back(arg_type_info);
            }
            iter->second.pipeline = Pipeline();
        } else {
            free_standing_jit_externs.add_extern_for_export(iter->first, jit_extern.signature, jit_extern.c_function);
        }
    }
    if (free_standing_jit_externs.compiled() || !free_standing_jit_externs.exports().empty()) {
        result.push_back(free_standing_jit_externs);
    }
    return result;
}

int Pipeline::call_jit_code(const Target &target, std::pair<std::vector<const void *>, std::vector<Argument>> &args) {
    int exit_status = 0;
    #if defined(WITH_JAVASCRIPT_V8) || defined(WITH_JAVASCRIPT_SPIDERMONKEY)
    if (target.has_feature(Target::JavaScript)) {
        internal_assert(contents.ptr->javascript_module.contents.defined());

        std::vector<std::pair<Argument, const void *> > js_args;
        for (size_t i = 0; i < args.second.size(); i++) {
            js_args.push_back(std::make_pair(args.second[i], args.first[i]));
        }

        Internal::debug(2) << "Calling jitted JavaScript function\n";
        exit_status = run_javascript(contents.ptr->javascript_module, js_args);
        Internal::debug(2) << "Back from jitted JavaScript function. Exit status was " << exit_status << "\n";
    } else
    #endif
    {
        debug(2) << "Calling jitted function\n";
        int exit_status = contents.ptr->jit_module.argv_function()(&(args.first[0]));
        debug(2) << "Back from jitted function. Exit status was " << exit_status << "\n";
    }

    return exit_status;
}

void Pipeline::realize(Realization dst, const Target &t) {
    Target target = t;
    user_assert(defined()) << "Can't realize an undefined Pipeline\n";

    debug(2) << "Realizing Pipeline for " << target.to_string() << "\n";

    // If target is unspecified...
    if (target.os == Target::OSUnknown) {
        // If we've already jit-compiled for a specific target, use that.
        if (contents->jit_module.compiled()) {
            target = contents->jit_target;
        } else {
            // Otherwise get the target from the environment
            target = get_jit_target_from_environment();
        }
    }

    std::pair<vector<const void *>, vector<Argument>> args = prepare_jit_call_arguments(dst, target);

<<<<<<< HEAD
    for (size_t i = 0; i < contents.ptr->inferred_args.size(); i++) {
        const InferredArgument &arg = contents.ptr->inferred_args[i];
        const void *arg_value = args.first[i];
=======
    for (size_t i = 0; i < contents->inferred_args.size(); i++) {
        const InferredArgument &arg = contents->inferred_args[i];
        const void *arg_value = args[i];
>>>>>>> f7732d61
        if (arg.param.defined()) {
            user_assert(arg_value != nullptr)
                << "Can't realize a pipeline because ImageParam "
                << arg.param.name() << " is not bound to a Buffer\n";
        }
    }

    // We need to make a context for calling the jitted function to
    // carry the the set of custom handlers. Here's how handlers get
    // called when running jitted code:

    // There's a single shared module that includes runtime code like
    // posix_error_handler.cpp. This module is created the first time
    // you JIT something and is reused for all subsequent runs of
    // jitted code for any pipeline with the same target.

    // To handle events like printing, tracing, or errors, the jitted
    // code calls things like halide_error or halide_print in the
    // shared runtime, which in turn call global function pointer
    // variables in the shared runtime (e.g. halide_error_handler,
    // halide_custom_print). When the shared module is created, we set
    // those variables to point to the global handlers in
    // JITModule.cpp (e.g. error_handler_handler, print_handler).

    // Those global handlers use the user_context passed in to call
    // the right handler for this particular pipeline run. The
    // user_context is just a pointer to a JITUserContext, which is a
    // member of the JITFuncCallContext which we will declare now:

    JITFuncCallContext jit_context(jit_handlers(), contents->user_context_arg.param);

    // The handlers in the jit_context default to the default handlers
    // in the runtime of the shared module (e.g. halide_print_impl,
    // default_trace). As an example, here's what happens with a
    // halide_print call:

    // 1) Before the pipeline runs, when the single shared runtime
    // module is created, halide_custom_print in posix_print.cpp is
    // set to print_handler in JITModule.cpp

    // 2) When the jitted module is compiled, we tell llvm to resolve
    // calls to halide_print to the halide_print in the shared module
    // we made.

    // 3) The user calls realize(), and the jitted code calls
    // halide_print in the shared runtime.

    // 4) halide_print calls the function pointer halide_custom_print,
    // which is print_handler in JITModule.cpp

    // 5) print_handler casts the user_context to a JITUserContext,
    // then calls the function pointer member handlers.custom_print,
    // which is either halide_print_impl in the runtime, or some other
    // function set by Pipeline::set_custom_print.

    // Errors are slightly different, in that we always override the
    // default when jitting.  We instead use ErrorBuffer::handler
    // above (this was set in jit_context's constructor). When
    // jit-compiled code encounters an error, it calls this handler,
    // which just records the fact there was an error and what the
    // message was, then returns back into jitted code. The jitted
    // code cleans up and returns early with an exit code. We record
    // this exit status below, then pass it to jit_context.finalize at
    // the end of this function. If it's non-zero,
    // jit_context.finalize passes the recorded error message to
    // halide_runtime_error, which either calls abort() or throws an
    // exception.

    debug(2) << "Calling jitted function\n";
<<<<<<< HEAD
    int exit_status = call_jit_code(target, args);
=======
    int exit_status = contents->jit_module.argv_function()(&(args[0]));
>>>>>>> f7732d61
    debug(2) << "Back from jitted function. Exit status was " << exit_status << "\n";

    // If we're profiling, report runtimes and reset profiler stats.
    if (target.has_feature(Target::Profile)) {
        JITModule::Symbol report_sym =
            contents->jit_module.find_symbol_by_name("halide_profiler_report");
        JITModule::Symbol reset_sym =
            contents->jit_module.find_symbol_by_name("halide_profiler_reset");
        if (report_sym.address && reset_sym.address) {
            void *uc = jit_context.user_context_param.get_scalar<void *>();
            void (*report_fn_ptr)(void *) = (void (*)(void *))(report_sym.address);
            report_fn_ptr(uc);

            void (*reset_fn_ptr)() = (void (*)())(reset_sym.address);
            reset_fn_ptr();
        }
    }

    jit_context.finalize(exit_status);
}

void Pipeline::infer_input_bounds(Realization dst) {

    Target target = get_jit_target_from_environment();

    std::pair<vector<const void *>, vector<Argument>> args = prepare_jit_call_arguments(dst, target);

    struct TrackedBuffer {
        // The query buffer.
        buffer_t query;
        // A backup copy of it to test if it changed.
        buffer_t orig;
    };
    vector<TrackedBuffer> tracked_buffers(args.first.size());

    vector<size_t> query_indices;
    for (size_t i = 0; i < args.first.size(); i++) {
        if (args.first[i] == nullptr) {
            query_indices.push_back(i);
            memset(&tracked_buffers[i], 0, sizeof(TrackedBuffer));
            args.first[i] = &tracked_buffers[i].query;
        }
    }

    // No need to query if all the inputs are bound already.
    if (query_indices.empty()) {
        debug(1) << "All inputs are bound. No need for bounds inference\n";
        return;
    }

    JITFuncCallContext jit_context(jit_handlers(), contents->user_context_arg.param);

    int iter = 0;
    const int max_iters = 16;
    for (iter = 0; iter < max_iters; iter++) {
        // Make a copy of the buffers that might be mutated
        for (TrackedBuffer &tb : tracked_buffers) {
            tb.orig = tb.query;
        }

        Internal::debug(2) << "Calling jitted function\n";
<<<<<<< HEAD
        int exit_status = call_jit_code(target, args);
=======
        int exit_status = contents->jit_module.argv_function()(&(args[0]));
>>>>>>> f7732d61
        jit_context.report_if_error(exit_status);
        Internal::debug(2) << "Back from jitted function\n";
        bool changed = false;

        // Check if there were any changed
        for (TrackedBuffer &tb : tracked_buffers) {
            if (memcmp(&tb.query, &tb.orig, sizeof(buffer_t))) {
                changed = true;
            }
        }
        if (!changed) {
            break;
        }
    }

    jit_context.finalize(0);

    user_assert(iter < max_iters)
        << "Inferring input bounds on Pipeline"
        << " didn't converge after " << max_iters
        << " iterations. There may be unsatisfiable constraints\n";

    debug(1) << "Bounds inference converged after " << iter << " iterations\n";

    // Now allocate the resulting buffers
    for (size_t i : query_indices) {
        InferredArgument ia = contents->inferred_args[i];
        internal_assert(!ia.param.get_buffer().defined());
        buffer_t buf = tracked_buffers[i].query;

        Internal::debug(1) << "Inferred bounds for " << ia.param.name() << ": ("
                           << buf.min[0] << ","
                           << buf.min[1] << ","
                           << buf.min[2] << ","
                           << buf.min[3] << ")..("
                           << buf.min[0] + buf.extent[0] << ","
                           << buf.min[1] + buf.extent[1] << ","
                           << buf.min[2] + buf.extent[2] << ","
                           << buf.min[3] + buf.extent[3] << ")\n";

        // Figure out how much memory to allocate for this buffer
        size_t min_idx = 0, max_idx = 0;
        for (int d = 0; d < 4; d++) {
            if (buf.stride[d] > 0) {
                min_idx += buf.min[d] * buf.stride[d];
                max_idx += (buf.min[d] + buf.extent[d] - 1) * buf.stride[d];
            } else {
                max_idx += buf.min[d] * buf.stride[d];
                min_idx += (buf.min[d] + buf.extent[d] - 1) * buf.stride[d];
            }
        }
        size_t total_size = (max_idx - min_idx);
        while (total_size & 0x1f) total_size++;

        // Allocate enough memory with the right dimensionality.
        Buffer buffer(ia.param.type(), total_size,
                      buf.extent[1] > 0 ? 1 : 0,
                      buf.extent[2] > 0 ? 1 : 0,
                      buf.extent[3] > 0 ? 1 : 0);

        // Rewrite the buffer fields to match the ones returned
        for (int d = 0; d < 4; d++) {
            buffer.raw_buffer()->min[d] = buf.min[d];
            buffer.raw_buffer()->stride[d] = buf.stride[d];
            buffer.raw_buffer()->extent[d] = buf.extent[d];
        }
        ia.param.set_buffer(buffer);
    }
}

void Pipeline::infer_input_bounds(int x_size, int y_size, int z_size, int w_size) {
    user_assert(defined()) << "Can't infer input bounds on an undefined Pipeline.\n";

    vector<Buffer> bufs;
    for (Type t : contents->outputs[0].output_types()) {
        bufs.push_back(Buffer(t, x_size, y_size, z_size, w_size));
    }
    Realization r(bufs);
    infer_input_bounds(r);
}


void Pipeline::infer_input_bounds(Buffer dst) {
    infer_input_bounds(Realization({dst}));
}

void Pipeline::invalidate_cache() {
    if (defined()) {
        contents->invalidate_cache();
    }
}

JITExtern::JITExtern()
    : pipeline(), c_function(NULL) {
}

JITExtern::JITExtern(Pipeline pipeline)
    : pipeline(pipeline), c_function(nullptr) {
}

JITExtern::JITExtern(Func func)
    : pipeline(func), c_function(nullptr) {
}

}  // namespace Halide<|MERGE_RESOLUTION|>--- conflicted
+++ resolved
@@ -228,7 +228,8 @@
                                      const vector<Argument> &args,
                                      const string &fn_name,
                                      const Target &target) {
-    compile_module_to_javascript_source(compile_to_module(args, fn_name, target), filename);
+    Module m = compile_to_module(args, fn_name, target);
+    m.compile(Outputs().c_source(output_name(filename, m, ".js")));
 }
 
 void Pipeline::print_loop_nest() {
@@ -670,11 +671,10 @@
 
     debug(2) << "jit-compiling for: " << target_arg.to_string() << "\n";
 
-<<<<<<< HEAD
     // TODO: see if JS and non-JS can share more code.
     if (target.has_feature(Target::JavaScript)) {
     #if defined(WITH_JAVASCRIPT_V8) || defined(WITH_JAVASCRIPT_SPIDERMONKEY)
-        if (contents.ptr->javascript_module.contents.defined()) {
+        if (contents->javascript_module.contents.defined()) {
             return;
         }
     #else
@@ -683,19 +683,10 @@
     } else {
         // If we're re-jitting for the same target, we can just keep the
         // old jit module.
-        if (contents.ptr->jit_target == target &&
-            contents.ptr->jit_module.compiled()) {
-            debug(2) << "Reusing old jit module compiled for :\n" << contents.ptr->jit_target.to_string() << "\n";
-            return;
-        }
-=======
-    // If we're re-jitting for the same target, we can just keep the
-    // old jit module.
-    if (contents->jit_target == target &&
-        contents->jit_module.compiled()) {
-        debug(2) << "Reusing old jit module compiled for :\n" << contents->jit_target.to_string() << "\n";
-        return contents->jit_module.main_function();
->>>>>>> f7732d61
+        if (contents->jit_target == target &&
+            contents->jit_module.compiled()) {
+            debug(2) << "Reusing old jit module compiled for :\n" << contents->jit_target.to_string() << "\n";
+        }
     }
 
     contents->jit_target = target;
@@ -714,7 +705,6 @@
     // Compile to a module
     Module module = compile_to_module(args, name, target);
 
-<<<<<<< HEAD
     if (target.has_feature(Target::JavaScript)) {
       debug(0) << "Target has JavaScript.\n";
         std::stringstream out(std::ios_base::out);
@@ -726,10 +716,10 @@
         }
         
         std::map<std::string, JITExtern> externs_js;
-        externs_js = contents.ptr->jit_externs;
-      debug(0) << "Looking for externs.\n";
+        externs_js = contents->jit_externs;
+
         FindExterns find_externs(externs_js);
-        for (LoweredFunc &f : contents.ptr->module.functions) {
+        for (const LoweredFunc &f : contents->module.functions()) {
             f.body.accept(&find_externs);
         }
         for (const auto &p : externs_js) {
@@ -738,7 +728,7 @@
         externs_js = filter_externs(externs_js);
 
         // Sanitise the name of the generated function
-        string js_fn_name = contents.ptr->module.name();
+        string js_fn_name = contents->module.name();
         for (size_t i = 0; i < js_fn_name.size(); i++) {
             if (!isalnum(js_fn_name[i])) {
                 js_fn_name[i] = '_';
@@ -746,10 +736,15 @@
         }
 
         std::vector<JITModule> extern_deps = make_externs_jit_module(target, externs_js);
-        contents.ptr->javascript_module = compile_javascript(target, out.str(), js_fn_name, externs_js, extern_deps);
+        contents->javascript_module = compile_javascript(target, out.str(), js_fn_name, externs_js, extern_deps);
     } else {
         // Make sure we're not embedding any images
-        internal_assert(module.buffers.empty());
+        internal_assert(module.buffers().empty());
+
+        std::map<std::string, JITExtern> lowered_externs = contents->jit_externs;
+        // Compile to jit module
+        JITModule jit_module(module, module.functions().back(),
+                             make_externs_jit_module(target_arg, lowered_externs));
 
         // Dump bitcode to a file if the environment variable
         // HL_GENBITCODE is non-zero.
@@ -760,48 +755,12 @@
             if (program_name.empty()) {
                 program_name = "unknown" + unique_name('_').substr(1);
             }
-=======
-    // Make sure we're not embedding any images
-    internal_assert(module.buffers().empty());
-
-    std::map<std::string, JITExtern> lowered_externs = contents->jit_externs;
-    // Compile to jit module
-    JITModule jit_module(module, module.functions().back(),
-                         make_externs_jit_module(target_arg, lowered_externs));
-
-    // Dump bitcode to a file if the environment variable
-    // HL_GENBITCODE is non-zero.
-    size_t gen;
-    get_env_variable("HL_GENBITCODE", gen);
-    if (gen) {
-        string program_name = running_program_name();
-        if (program_name.empty()) {
-            program_name = "unknown" + unique_name('_').substr(1);
-        }
-        string file_name = program_name + "_" + name + "_" + unique_name('g').substr(1) + ".bc";
-        debug(4) << "Saving bitcode to: " << file_name << "\n";
-        module.compile(Outputs().bitcode(file_name));
-    }
-
-    contents->jit_module = jit_module;
->>>>>>> f7732d61
-
-            string function_name = name + "_" + unique_name('g').substr(1);
-            compile_to_bitcode(program_name + "_" + function_name + ".bc",
-                               infer_arguments(), function_name);
-        }
-
-        std::map<std::string, JITExtern> lowered_externs = contents.ptr->jit_externs;
-        // Compile to jit module
-        JITModule jit_module(module, module.functions.back(),
-                             make_externs_jit_module(target_arg, lowered_externs));
-
-        if (debug::debug_level >= 3) {
-            compile_module_to_native(module, name + ".bc", name + ".s");
-            compile_module_to_text(module, name + ".stmt");
-        }
-
-        contents.ptr->jit_module = jit_module;
+            string file_name = program_name + "_" + name + "_" + unique_name('g').substr(1) + ".bc";
+            debug(4) << "Saving bitcode to: " << file_name << "\n";
+            module.compile(Outputs().bitcode(file_name));
+        }
+
+        contents->jit_module = jit_module;
     }
 }
 
@@ -1021,14 +980,9 @@
 
     compile_jit(target);
 
-<<<<<<< HEAD
-    JITModule &compiled_module = contents.ptr->jit_module;
+    JITModule &compiled_module = contents->jit_module;
     internal_assert(compiled_module.argv_function() ||
-                    contents.ptr->javascript_module.contents.defined());
-=======
-    JITModule &compiled_module = contents->jit_module;
-    internal_assert(compiled_module.argv_function());
->>>>>>> f7732d61
+                    contents->javascript_module.contents.defined());
 
     struct OutputBufferType {
         Function func;
@@ -1171,7 +1125,7 @@
     int exit_status = 0;
     #if defined(WITH_JAVASCRIPT_V8) || defined(WITH_JAVASCRIPT_SPIDERMONKEY)
     if (target.has_feature(Target::JavaScript)) {
-        internal_assert(contents.ptr->javascript_module.contents.defined());
+        internal_assert(contents->javascript_module.contents.defined());
 
         std::vector<std::pair<Argument, const void *> > js_args;
         for (size_t i = 0; i < args.second.size(); i++) {
@@ -1179,13 +1133,13 @@
         }
 
         Internal::debug(2) << "Calling jitted JavaScript function\n";
-        exit_status = run_javascript(contents.ptr->javascript_module, js_args);
+        exit_status = run_javascript(contents->javascript_module, js_args);
         Internal::debug(2) << "Back from jitted JavaScript function. Exit status was " << exit_status << "\n";
     } else
     #endif
     {
         debug(2) << "Calling jitted function\n";
-        int exit_status = contents.ptr->jit_module.argv_function()(&(args.first[0]));
+        int exit_status = contents->jit_module.argv_function()(&(args.first[0]));
         debug(2) << "Back from jitted function. Exit status was " << exit_status << "\n";
     }
 
@@ -1211,15 +1165,10 @@
 
     std::pair<vector<const void *>, vector<Argument>> args = prepare_jit_call_arguments(dst, target);
 
-<<<<<<< HEAD
-    for (size_t i = 0; i < contents.ptr->inferred_args.size(); i++) {
-        const InferredArgument &arg = contents.ptr->inferred_args[i];
-        const void *arg_value = args.first[i];
-=======
     for (size_t i = 0; i < contents->inferred_args.size(); i++) {
         const InferredArgument &arg = contents->inferred_args[i];
-        const void *arg_value = args[i];
->>>>>>> f7732d61
+        const void *arg_value = args.first[i];
+
         if (arg.param.defined()) {
             user_assert(arg_value != nullptr)
                 << "Can't realize a pipeline because ImageParam "
@@ -1289,11 +1238,7 @@
     // exception.
 
     debug(2) << "Calling jitted function\n";
-<<<<<<< HEAD
     int exit_status = call_jit_code(target, args);
-=======
-    int exit_status = contents->jit_module.argv_function()(&(args[0]));
->>>>>>> f7732d61
     debug(2) << "Back from jitted function. Exit status was " << exit_status << "\n";
 
     // If we're profiling, report runtimes and reset profiler stats.
@@ -1355,11 +1300,7 @@
         }
 
         Internal::debug(2) << "Calling jitted function\n";
-<<<<<<< HEAD
         int exit_status = call_jit_code(target, args);
-=======
-        int exit_status = contents->jit_module.argv_function()(&(args[0]));
->>>>>>> f7732d61
         jit_context.report_if_error(exit_status);
         Internal::debug(2) << "Back from jitted function\n";
         bool changed = false;
