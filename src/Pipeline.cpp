--- conflicted
+++ resolved
@@ -381,32 +381,17 @@
 
     user_assert(defined()) << "Can't infer arguments on an undefined Pipeline\n";
 
-<<<<<<< HEAD
     // Infer an arguments vector by walking the IR
-    InferArguments infer_args(contents.ptr->inferred_args,
-                              contents.ptr->outputs,
+    InferArguments infer_args(contents->inferred_args,
+                              contents->outputs,
                               body);
 
     // Sort the Arguments with all buffers first (alphabetical by name),
     // followed by all non-buffers (alphabetical by name).
-    std::sort(contents.ptr->inferred_args.begin(), contents.ptr->inferred_args.end());
+    std::sort(contents->inferred_args.begin(), contents->inferred_args.end());
 
     // Add the user context argument.
-    contents.ptr->inferred_args.push_back(contents.ptr->user_context_arg);
-=======
-    if (contents->inferred_args.empty()) {
-        // Infer an arguments vector by walking the IR
-        InferArguments infer_args(contents->inferred_args,
-                                  contents->outputs);
-
-        // Sort the Arguments with all buffers first (alphabetical by name),
-        // followed by all non-buffers (alphabetical by name).
-        std::sort(contents->inferred_args.begin(), contents->inferred_args.end());
-
-        // Add the user context argument.
-        contents->inferred_args.push_back(contents->user_context_arg);
-    }
->>>>>>> d877bd1f
+    contents->inferred_args.push_back(contents->user_context_arg);
 
     // Return the inferred argument types, minus any constant images
     // (we'll embed those in the binary by default), and minus the user_context arg.
@@ -646,15 +631,10 @@
     // Compile to a module
     Module module = compile_to_module(args, name, target);
 
-<<<<<<< HEAD
     // We need to infer the arguments again, because compiling (GPU
     // and offload targets) might have added new buffers we need to
     // embed.
-    infer_arguments(module.functions.back().body);
-=======
-    // Make sure we're not embedding any images
-    internal_assert(module.buffers().empty());
->>>>>>> d877bd1f
+    infer_arguments(module.functions().back().body);
 
     std::map<std::string, JITExtern> lowered_externs = contents->jit_externs;
     // Compile to jit module
