--- conflicted
+++ resolved
@@ -246,29 +246,7 @@
             for (int i = 0; i < new_lanes; i++) {
                 indices.push_back(i*lane_stride + starting_lane);
             }
-<<<<<<< HEAD
             expr = Shuffle::make({op}, indices);
-        } else if (op->is_intrinsic(Call::predicated_load) ||
-                   op->is_intrinsic(Call::predicated_store)) {
-
-            const Call *addr = op->args[0].as<Call>();
-            internal_assert(addr && (addr->is_intrinsic(Call::address_of)))
-                << "The second argument to predicated store/load must be call to address_of\n";
-            internal_assert(addr->args.size() == 1) << "address_of should only take 1 argument";
-
-            std::vector<Expr> args(op->args.size());
-            args[0] = Call::make(Handle().with_lanes(new_lanes), addr->name, {mutate(addr->args[0])},
-                                 addr->call_type, addr->func, addr->value_index, addr->image, addr->param);
-            for (size_t i = 1; i < args.size(); i++) {
-                args[i] = mutate(op->args[i]);
-            }
-
-            expr = Call::make(t, op->name, args, op->call_type,
-                              op->func, op->value_index, op->image, op->param);
-
-=======
-            expr = Call::make(t, Call::shuffle_vector, args, Call::PureIntrinsic);
->>>>>>> 3e6f6b44
         } else {
 
             // Vector calls are always parallel across the lanes, so we
@@ -702,14 +680,9 @@
             // Generate a single interleaving store.
             t = t.with_lanes(lanes*stores.size());
             Expr index = Ramp::make(base, make_one(base.type()), t.lanes());
-<<<<<<< HEAD
             Expr value = Shuffle::make_interleave(args);
-            Stmt new_store = Store::make(store->name, value, index, store->param);
-=======
-            Expr value = Call::make(t, Call::interleave_vectors, args, Call::PureIntrinsic);
-            Expr predicate = Call::make(t, Call::interleave_vectors, predicates, Call::PureIntrinsic);
+            Expr predicate = Shuffle::make_interleave(predicates);
             Stmt new_store = Store::make(store->name, value, index, store->param, predicate);
->>>>>>> 3e6f6b44
 
             // Continue recursively into the stuff that
             // collect_strided_stores didn't collect.
