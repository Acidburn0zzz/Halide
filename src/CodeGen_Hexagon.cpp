--- conflicted
+++ resolved
@@ -2060,7 +2060,6 @@
     }
 }
 
-<<<<<<< HEAD
 Value *CodeGen_Hexagon::codegen_cache_allocation_size(const std::string &name, Type type, const std::vector<Expr> &extents) {
     // Compute size from list of extents checking for overflow.
 
@@ -2102,7 +2101,7 @@
     if (!is_one(size_check)) {
         create_assertion(codegen(size_check),
                          Call::make(Int(32), "halide_error_buffer_allocation_too_large",
-                                    {name, total_size, max_size}, Call::Extern));
+                                    {name, Cast::make(UInt(64), total_size), Cast::make(UInt(64), max_size)}, Call::Extern));
     }
 
     total_size = simplify(total_size);
@@ -2204,46 +2203,28 @@
             allocations.pop(alloc->name);
             sym_pop(alloc->name);
         }
+    } else if (alloc->memory_type == MemoryType::VTCM && !alloc->new_expr.defined()) {
+        if (!target.has_feature(Target::HVX_v65)) {
+            user_error << "VTCM store_in requires hvx_v65 target feature.\n";
+        }
+        // Calculate size of allocation.
+        Expr size = alloc->type.bytes();
+        for (size_t i = 0; i < alloc->extents.size(); i++) {
+            size *= alloc->extents[i];
+        }
+        size += allocation_padding(alloc->type);
+        Expr new_expr = Call::make(Handle(), "halide_vtcm_malloc", {size},
+                                   Call::Extern);
+        string free_function = "halide_vtcm_free";
+        Stmt new_alloc = Allocate::make(alloc->name, alloc->type, alloc->memory_type,
+                                        alloc->extents, alloc->condition, alloc->body,
+                                        new_expr, free_function);
+        new_alloc.accept(this);
     } else {
         // For all other memory types
         CodeGen_Posix::visit(alloc);
     }
 }
 
-void CodeGen_Hexagon::visit(const Free *stmt) {
-    Allocation alloc = allocations.get(stmt->name);
-
-    internal_assert(alloc.destructor);
-    trigger_destructor(alloc.destructor_function, alloc.destructor);
-
-    allocations.pop(stmt->name);
-    sym_pop(stmt->name);
-}
-
-=======
-void CodeGen_Hexagon::visit(const Allocate *op) {
-    if (op->memory_type == MemoryType::VTCM && !op->new_expr.defined()) {
-        if (!target.has_feature(Target::HVX_v65)) {
-            user_error << "VTCM store_in requires hvx_v65 target feature.\n";
-        }
-        // Calculate size of allocation.
-        Expr size = op->type.bytes();
-        for (size_t i = 0; i < op->extents.size(); i++) {
-            size *= op->extents[i];
-        }
-        size += allocation_padding(op->type);
-        Expr new_expr = Call::make(Handle(), "halide_vtcm_malloc", {size},
-                                   Call::Extern);
-        string free_function = "halide_vtcm_free";
-        Stmt new_alloc = Allocate::make(op->name, op->type, op->memory_type,
-                                        op->extents, op->condition, op->body,
-                                        new_expr, free_function);
-        new_alloc.accept(this);
-    } else {
-        CodeGen_Posix::visit(op);
-    }
-}
-
->>>>>>> 77c01a50
 }  // namespace Internal
 }  // namespace Halide