#include <iostream>
#include <string>

#include "Target.h"
#include "Debug.h"
#include "Error.h"
#include "LLVM_Headers.h"
#include "Util.h"

namespace Halide {

using std::string;
using std::vector;

namespace {
#ifndef __arm__

#ifdef _MSC_VER
static void cpuid(int info[4], int infoType, int extra) {
    __cpuidex(info, infoType, extra);
}

#else
// CPU feature detection code taken from ispc
// (https://github.com/ispc/ispc/blob/master/builtins/dispatch.ll)

#ifdef _LP64
static void cpuid(int info[4], int infoType, int extra) {
    __asm__ __volatile__ (
        "cpuid                 \n\t"
        : "=a" (info[0]), "=b" (info[1]), "=c" (info[2]), "=d" (info[3])
        : "0" (infoType), "2" (extra));
}
#else
static void cpuid(int info[4], int infoType, int extra) {
    // We save %ebx in case it's the PIC register
    __asm__ __volatile__ (
        "mov{l}\t{%%}ebx, %1  \n\t"
        "cpuid                 \n\t"
        "xchg{l}\t{%%}ebx, %1  \n\t"
        : "=a" (info[0]), "=r" (info[1]), "=c" (info[2]), "=d" (info[3])
        : "0" (infoType), "2" (extra));
}
#endif
#endif
#endif
}

Target get_host_target() {
    Target::OS os = Target::OSUnknown;
    #ifdef __linux__
    os = Target::Linux;
    #endif
    #ifdef _MSC_VER
    os = Target::Windows;
    #endif
    #ifdef __APPLE__
    os = Target::OSX;
    #endif

    bool use_64_bits = (sizeof(size_t) == 8);
    int bits = use_64_bits ? 64 : 32;

    #if __mips__ || __mips || __MIPS__
    Target::Arch arch = Target::MIPS;
    return Target(os, arch, bits);
    #else
    #ifdef __arm__
    Target::Arch arch = Target::ARM;
    return Target(os, arch, bits);
    #else

    Target::Arch arch = Target::X86;

    int info[4];
    cpuid(info, 1, 0);
    bool have_sse41 = info[2] & (1 << 19);
    bool have_sse2 = info[3] & (1 << 26);
    bool have_avx = info[2] & (1 << 28);
    bool have_f16c = info[2] & (1 << 29);
    bool have_rdrand = info[2] & (1 << 30);
    bool have_fma = info[2] & (1 << 12);

    user_assert(have_sse2)
        << "The x86 backend assumes at least sse2 support. This machine does not appear to have sse2.\n"
        << "cpuid returned: "
        << std::hex << info[0]
        << ", " << info[1]
        << ", " << info[2]
        << ", " << info[3]
        << std::dec << "\n";

    std::vector<Target::Feature> initial_features;
    if (have_sse41) initial_features.push_back(Target::SSE41);
    if (have_avx)   initial_features.push_back(Target::AVX);
    if (have_f16c)  initial_features.push_back(Target::F16C);
    if (have_fma)   initial_features.push_back(Target::FMA);

    if (use_64_bits && have_avx && have_f16c && have_rdrand) {
        // So far, so good.  AVX2?
        // Call cpuid with eax=7, ecx=0
        int info2[4];
        cpuid(info2, 7, 0);
        bool have_avx2 = info[1] & (1 << 5);
        if (have_avx2) {
            initial_features.push_back(Target::AVX2);
        }
    }

    return Target(os, arch, bits, initial_features);
#endif
#endif
}

namespace {
string get_env(const char *name) {
#ifdef _WIN32
    char buf[128];
    size_t read = 0;
    getenv_s(&read, buf, name);
    if (read) {
        return string(buf);
    } else {
        return "";
    }
#else
    char *buf = getenv(name);
    if (buf) {
        return string(buf);
    } else {
        return "";
    }
#endif
}
}

Target get_target_from_environment() {
    string target = get_env("HL_TARGET");
    if (target.empty()) {
        return get_host_target();
    } else {
        return parse_target_string(target);
    }
}

Target get_jit_target_from_environment() {
    Target host = get_host_target();
    host.set_feature(Target::JIT);
    string target = get_env("HL_JIT_TARGET");
    if (target.empty()) {
        return host;
    } else {
        Target t = parse_target_string(target);
        t.set_feature(Target::JIT);
        user_assert(t.os == host.os && t.arch == host.arch && t.bits == host.bits)
            << "HL_JIT_TARGET must match the host OS, architecture, and bit width.\n"
            << "HL_JIT_TARGET was " << target << ". "
            << "Host is " << host.to_string() << ".\n";
        return t;
    }
}

Target parse_target_string(const std::string &target) {
    Target host = get_host_target();

    if (target.empty()) {
        // If nothing is specified, use the host target.
        return host;
    }

    // Default to the host OS and architecture.
    Target t;
    t.os = host.os;
    t.arch = host.arch;
    t.bits = host.bits;

    if (!t.merge_string(target)) {
        user_error << "Did not understand HL_TARGET=" << target << "\n"
                   << "Expected format is arch-os-feature1-feature2-... "
                   << "Where arch is x86-32, x86-64, arm-32, arm-64, pnacl, mips"
                   << "and os is linux, windows, osx, nacl, ios, or android. "
                   << "If arch or os are omitted, they default to the host. "
                   << "Features include sse41, avx, avx2, armv7s, cuda, "
<<<<<<< HEAD
                   << "opencl, no_asserts, no_bounds_query, javascript, v8, spider_monkey, and debug.\n"
=======
                   << "opencl, metal, no_asserts, no_bounds_query, and debug.\n"
>>>>>>> c1a227e5
                   << "HL_TARGET can also begin with \"host\", which sets the "
                   << "host's architecture, os, and feature set, with the "
                   << "exception of the GPU runtimes, which default to off.\n"
                   << "On this platform, the host target is: " << host.to_string() << "\n";
    }

    return t;
}

bool Target::merge_string(const std::string &target) {
    string rest = target;
    vector<string> tokens;
    size_t first_dash;
    while ((first_dash = rest.find('-')) != string::npos) {
        //Internal::debug(0) << first_dash << ", " << rest << "\n";
        tokens.push_back(rest.substr(0, first_dash));
        rest = rest.substr(first_dash + 1);
    }
    tokens.push_back(rest);

    bool os_specified = false, arch_specified = false, bits_specified = false;

    for (size_t i = 0; i < tokens.size(); i++) {
        bool is_arch = false, is_os = false, is_bits = false;
        const string &tok = tokens[i];
        if (tok == "x86") {
            arch = Target::X86;
            is_arch = true;
        } else if (tok == "arm") {
            arch = Target::ARM;
            is_arch = true;
        } else if (tok == "pnacl") {
            arch = Target::PNaCl;
            is_arch = true;
        } else if (tok == "mips") {
            arch = Target::MIPS;
            is_arch = true;
        } else if (tok == "32") {
            bits = 32;
            is_bits = true;
        } else if (tok == "64") {
            bits = 64;
            is_bits = true;
        } else if (tok == "linux") {
            os = Target::Linux;
            is_os = true;
        } else if (tok == "windows") {
            os = Target::Windows;
            is_os = true;
        } else if (tok == "nacl") {
            os = Target::NaCl;
            is_os = true;
        } else if (tok == "osx") {
            os = Target::OSX;
            is_os = true;
        } else if (tok == "android") {
            os = Target::Android;
            is_os = true;
        } else if (tok == "ios") {
            os = Target::IOS;
            is_os = true;
        } else if (tok == "host") {
            if (i > 0) {
                // "host" is now only allowed as the first token.
                return false;
            }
            *this = get_host_target();
            is_os = true;
            is_arch = true;
            is_bits = true;
        } else if (tok == "jit") {
            set_feature(Target::JIT);
        } else if (tok == "javascript") {
            set_feature(Target::JavaScript);
        } else if (tok == "v8") {
            set_feature(Target::JavaScript_V8);
        } else if (tok == "spider_monkey") {
            set_feature(Target::JavaScript_SpiderMonkey);
        } else if (tok == "sse41") {
            set_feature(Target::SSE41);
        } else if (tok == "avx") {
            set_features({Target::SSE41, Target::AVX});
        } else if (tok == "avx2") {
            set_features({Target::SSE41, Target::AVX, Target::AVX2});
        } else if (tok == "armv7s") {
            set_feature(Target::ARMv7s);
        } else if (tok == "no_neon") {
            set_feature(Target::NoNEON);
        } else if (tok == "cuda") {
            set_feature(Target::CUDA);
        } else if (tok == "ptx") {
            user_error << "The 'ptx' target feature flag is deprecated, use 'cuda' instead\n";
        } else if (tok == "cuda_capability_30") {
            set_features({Target::CUDA, Target::CUDACapability30});
        } else if (tok == "cuda_capability_32") {
            set_features({Target::CUDA, Target::CUDACapability32});
        } else if (tok == "cuda_capability_35") {
            set_features({Target::CUDA, Target::CUDACapability35});
        } else if (tok == "cuda_capability_50") {
            set_features({Target::CUDA, Target::CUDACapability50});
        } else if (tok == "opencl") {
            set_feature(Target::OpenCL);
        } else if (tok == "metal") {
            set_feature(Target::Metal);
        } else if (tok == "debug" || tok == "gpu_debug") {
            set_feature(Target::Debug);
        } else if (tok == "opengl") {
            set_feature(Target::OpenGL);
        } else if (tok == "openglcompute") {
            set_feature(Target::OpenGLCompute);
        } else if (tok == "renderscript") {
            set_feature(Target::Renderscript);
        } else if (tok == "user_context") {
            set_feature(Target::UserContext);
        } else if (tok == "register_metadata") {
            set_feature(Target::RegisterMetadata);
        } else if (tok == "no_asserts") {
            set_feature(Target::NoAsserts);
        } else if (tok == "no_bounds_query") {
            set_feature(Target::NoBoundsQuery);
        } else if (tok == "cl_doubles") {
            set_feature(Target::CLDoubles);
        } else if (tok == "fma") {
            set_features({Target::FMA, Target::SSE41, Target::AVX});
        } else if (tok == "fma4") {
            set_features({Target::FMA4, Target::SSE41, Target::AVX});
        } else if (tok == "f16c") {
            set_features({Target::F16C, Target::SSE41, Target::AVX});
        } else if (tok == "matlab") {
            set_feature(Target::Matlab);
        } else if (tok == "profile") {
            set_feature(Target::Profile);
        } else if (tok == "no_runtime") {
            set_feature(Target::NoRuntime);
        } else {
            return false;
        }

        if (is_os) {
            if (os_specified) {
                return false;
            }
            os_specified = true;
        }

        if (is_arch) {
            if (arch_specified) {
                return false;
            }
            arch_specified = true;
        }

        if (is_bits) {
            if (bits_specified) {
                return false;
            }
            bits_specified = true;
        }
    }

    if (arch_specified && !bits_specified) {
        return false;
    }

    // If arch is PNaCl, require explicit setting of os and bits as well.
    if (arch_specified && arch == Target::PNaCl) {
        if (!os_specified || os != Target::NaCl) {
            return false;
        }
        if (!bits_specified || bits != 32) {
            return false;
        }
    }

    return true;
}

std::string Target::to_string() const {
    const char* const arch_names[] = {
        "arch_unknown", "x86", "arm", "pnacl", "mips"
    };
    const char* const os_names[] = {
        "os_unknown", "linux", "windows", "osx", "android", "ios", "nacl"
    };
    // The contents of this array must match Target::Features.
    const char* const feature_names[] = {
        "jit", "debug", "no_asserts", "no_bounds_query",
        "sse41", "avx", "avx2", "fma", "fma4", "f16c",
        "armv7s", "no_neon",
        "cuda", "cuda_capability_30", "cuda_capability_32", "cuda_capability_35", "cuda_capability_50",
        "opencl", "cl_doubles",
        "opengl", "openglcompute", "renderscript",
        "user_context",
        "register_metadata",
        "matlab",
        "profile",
<<<<<<< HEAD
        "no_runtime"
        "javascript", "v8", "spider_monkey"
=======
        "no_runtime",
        "metal"
>>>>>>> c1a227e5
    };
    internal_assert(sizeof(feature_names) / sizeof(feature_names[0]) == FeatureEnd);
    string result = string(arch_names[arch])
        + "-" + std::to_string(bits)
        + "-" + string(os_names[os]);
    for (size_t i = 0; i < FeatureEnd; ++i) {
        if (has_feature(static_cast<Feature>(i))) {
            result += "-" + string(feature_names[i]);
        }
    }
    return result;
}

}<|MERGE_RESOLUTION|>--- conflicted
+++ resolved
@@ -181,11 +181,8 @@
                    << "and os is linux, windows, osx, nacl, ios, or android. "
                    << "If arch or os are omitted, they default to the host. "
                    << "Features include sse41, avx, avx2, armv7s, cuda, "
-<<<<<<< HEAD
-                   << "opencl, no_asserts, no_bounds_query, javascript, v8, spider_monkey, and debug.\n"
-=======
-                   << "opencl, metal, no_asserts, no_bounds_query, and debug.\n"
->>>>>>> c1a227e5
+                   << "opencl, metal, no_asserts, no_bounds_query, "
+	           << "javascript, v8, spider_monkey, and debug.\n"
                    << "HL_TARGET can also begin with \"host\", which sets the "
                    << "host's architecture, os, and feature set, with the "
                    << "exception of the GPU runtimes, which default to off.\n"
@@ -382,13 +379,9 @@
         "register_metadata",
         "matlab",
         "profile",
-<<<<<<< HEAD
-        "no_runtime"
+        "no_runtime",
+        "metal",
         "javascript", "v8", "spider_monkey"
-=======
-        "no_runtime",
-        "metal"
->>>>>>> c1a227e5
     };
     internal_assert(sizeof(feature_names) / sizeof(feature_names[0]) == FeatureEnd);
     string result = string(arch_names[arch])
