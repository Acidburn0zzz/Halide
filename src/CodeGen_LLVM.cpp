#include <iostream>
#include <limits>
#include <sstream>
#include <mutex>

#include "IRPrinter.h"
#include "CodeGen_LLVM.h"
#include "CPlusPlusMangle.h"
#include "IROperator.h"
#include "Debug.h"
#include "Deinterleave.h"
#include "Simplify.h"
#include "JITModule.h"
#include "CodeGen_Internal.h"
#include "Lerp.h"
#include "Util.h"
#include "LLVM_Runtime_Linker.h"
#include "MatlabWrapper.h"
#include "IntegerDivisionTable.h"
#include "CSE.h"

#include "CodeGen_X86.h"
#include "CodeGen_GPU_Host.h"
#include "CodeGen_ARM.h"
#include "CodeGen_MIPS.h"
#include "CodeGen_PowerPC.h"
#include "CodeGen_PNaCl.h"
#include "CodeGen_Hexagon.h"

#if !(__cplusplus > 199711L || _MSC_VER >= 1800)

// VS2013 isn't fully C++11 compatible, but it supports enough of what Halide
// needs for now to be an acceptable minimum for Windows.
#error "Halide requires C++11 or VS2013+; please upgrade your compiler."

#endif

namespace Halide {

std::unique_ptr<llvm::Module> codegen_llvm(const Module &module, llvm::LLVMContext &context) {
    std::unique_ptr<Internal::CodeGen_LLVM> cg(Internal::CodeGen_LLVM::new_for_target(module.target(), context));
    return cg->compile(module);
}

namespace Internal {

using namespace llvm;
using std::ostringstream;
using std::cout;
using std::endl;
using std::string;
using std::vector;
using std::pair;
using std::map;
using std::stack;

// Define a local empty inline function for each target
// to disable initialization.
#define LLVM_TARGET(target) \
    inline void Initialize##target##Target() {}
#include <llvm/Config/Targets.def>
#undef LLVM_TARGET

#define LLVM_ASM_PARSER(target)     \
    inline void Initialize##target##AsmParser() {}
#include <llvm/Config/AsmParsers.def>
#undef LLVM_ASM_PARSER

#define LLVM_ASM_PRINTER(target)    \
    inline void Initialize##target##AsmPrinter() {}
#include <llvm/Config/AsmPrinters.def>
#undef LLVM_ASM_PRINTER

#define InitializeTarget(target)              \
        LLVMInitialize##target##Target();     \
        LLVMInitialize##target##TargetInfo(); \
        LLVMInitialize##target##TargetMC();   \
        llvm_##target##_enabled = true;

#define InitializeAsmParser(target)           \
        LLVMInitialize##target##AsmParser();  \

#define InitializeAsmPrinter(target)          \
        LLVMInitialize##target##AsmPrinter(); \

// Override above empty init function with macro for supported targets.
#ifdef WITH_X86
#define InitializeX86Target()       InitializeTarget(X86)
#define InitializeX86AsmParser()    InitializeAsmParser(X86)
#define InitializeX86AsmPrinter()   InitializeAsmPrinter(X86)
#endif

#ifdef WITH_ARM
#define InitializeARMTarget()       InitializeTarget(ARM)
#define InitializeARMAsmParser()    InitializeAsmParser(ARM)
#define InitializeARMAsmPrinter()   InitializeAsmPrinter(ARM)
#endif

#ifdef WITH_PTX
#define InitializeNVPTXTarget()       InitializeTarget(NVPTX)
#define InitializeNVPTXAsmParser()    InitializeAsmParser(NVPTX)
#define InitializeNVPTXAsmPrinter()   InitializeAsmPrinter(NVPTX)
#endif

#ifdef WITH_AARCH64
#define InitializeAArch64Target()       InitializeTarget(AArch64)
#define InitializeAArch64AsmParser()    InitializeAsmParser(AArch64)
#define InitializeAArch64AsmPrinter()   InitializeAsmPrinter(AArch64)
#endif

#ifdef WITH_MIPS
#define InitializeMipsTarget()       InitializeTarget(Mips)
#define InitializeMipsAsmParser()    InitializeAsmParser(Mips)
#define InitializeMipsAsmPrinter()   InitializeAsmPrinter(Mips)
#endif

#ifdef WITH_POWERPC
#define InitializePowerPCTarget()       InitializeTarget(PowerPC)
#define InitializePowerPCAsmParser()    InitializeAsmParser(PowerPC)
#define InitializePowerPCAsmPrinter()   InitializeAsmPrinter(PowerPC)
#endif

#ifdef WITH_HEXAGON
#define InitializeHexagonTarget()       InitializeTarget(Hexagon)
#define InitializeHexagonAsmParser()    InitializeAsmParser(Hexagon)
#define InitializeHexagonAsmPrinter()   InitializeAsmPrinter(Hexagon)
#endif

namespace {

// Get the LLVM linkage corresponding to a Halide linkage type.
llvm::GlobalValue::LinkageTypes llvm_linkage(LoweredFunc::LinkageType t) {
    // TODO(dsharlet): For some reason, marking internal functions as
    // private linkage on OSX is causing some of the static tests to
    // fail. Figure out why so we can remove this.
    return llvm::GlobalValue::ExternalLinkage;

    switch (t) {
    case LoweredFunc::External: return llvm::GlobalValue::ExternalLinkage;
    default: return llvm::GlobalValue::PrivateLinkage;
    }
}

}

CodeGen_LLVM::CodeGen_LLVM(Target t) :
    function(nullptr), context(nullptr),
    builder(nullptr),
    value(nullptr),
    very_likely_branch(nullptr),
    target(t),
    void_t(nullptr), i1(nullptr), i8(nullptr), i16(nullptr), i32(nullptr), i64(nullptr),
    f16(nullptr), f32(nullptr), f64(nullptr),
    buffer_t_type(nullptr),
    metadata_t_type(nullptr),
    argument_t_type(nullptr),
    scalar_value_t_type(nullptr),

    // Vector types. These need an LLVMContext before they can be initialized.
    i8x8(nullptr),
    i8x16(nullptr),
    i8x32(nullptr),
    i16x4(nullptr),
    i16x8(nullptr),
    i16x16(nullptr),
    i32x2(nullptr),
    i32x4(nullptr),
    i32x8(nullptr),
    i64x2(nullptr),
    i64x4(nullptr),
    f32x2(nullptr),
    f32x4(nullptr),
    f32x8(nullptr),
    f64x2(nullptr),
    f64x4(nullptr),

    // Wildcards for pattern matching
    wild_i8x8(Variable::make(Int(8, 8), "*")),
    wild_i16x4(Variable::make(Int(16, 4), "*")),
    wild_i32x2(Variable::make(Int(32, 2), "*")),

    wild_u8x8(Variable::make(UInt(8, 8), "*")),
    wild_u16x4(Variable::make(UInt(16, 4), "*")),
    wild_u32x2(Variable::make(UInt(32, 2), "*")),

    wild_i8x16(Variable::make(Int(8, 16), "*")),
    wild_i16x8(Variable::make(Int(16, 8), "*")),
    wild_i32x4(Variable::make(Int(32, 4), "*")),
    wild_i64x2(Variable::make(Int(64, 2), "*")),

    wild_u8x16(Variable::make(UInt(8, 16), "*")),
    wild_u16x8(Variable::make(UInt(16, 8), "*")),
    wild_u32x4(Variable::make(UInt(32, 4), "*")),
    wild_u64x2(Variable::make(UInt(64, 2), "*")),

    wild_i8x32(Variable::make(Int(8, 32), "*")),
    wild_i16x16(Variable::make(Int(16, 16), "*")),
    wild_i32x8(Variable::make(Int(32, 8), "*")),
    wild_i64x4(Variable::make(Int(64, 4), "*")),

    wild_u8x32(Variable::make(UInt(8, 32), "*")),
    wild_u16x16(Variable::make(UInt(16, 16), "*")),
    wild_u32x8(Variable::make(UInt(32, 8), "*")),
    wild_u64x4(Variable::make(UInt(64, 4), "*")),

    wild_f32x2(Variable::make(Float(32, 2), "*")),

    wild_f32x4(Variable::make(Float(32, 4), "*")),
    wild_f64x2(Variable::make(Float(64, 2), "*")),

    wild_f32x8(Variable::make(Float(32, 8), "*")),
    wild_f64x4(Variable::make(Float(64, 4), "*")),

    wild_u1x_ (Variable::make(UInt(1, 0), "*")),
    wild_i8x_ (Variable::make(Int(8, 0), "*")),
    wild_u8x_ (Variable::make(UInt(8, 0), "*")),
    wild_i16x_(Variable::make(Int(16, 0), "*")),
    wild_u16x_(Variable::make(UInt(16, 0), "*")),
    wild_i32x_(Variable::make(Int(32, 0), "*")),
    wild_u32x_(Variable::make(UInt(32, 0), "*")),
    wild_i64x_(Variable::make(Int(64, 0), "*")),
    wild_u64x_(Variable::make(UInt(64, 0), "*")),
    wild_f32x_(Variable::make(Float(32, 0), "*")),
    wild_f64x_(Variable::make(Float(64, 0), "*")),

    // Bounds of types
    min_i8(Int(8).min()),
    max_i8(Int(8).max()),
    max_u8(UInt(8).max()),

    min_i16(Int(16).min()),
    max_i16(Int(16).max()),
    max_u16(UInt(16).max()),

    min_i32(Int(32).min()),
    max_i32(Int(32).max()),
    max_u32(UInt(32).max()),

    min_i64(Int(64).min()),
    max_i64(Int(64).max()),
    max_u64(UInt(64).max()),

    min_f32(Float(32).min()),
    max_f32(Float(32).max()),

    min_f64(Float(64).min()),
    max_f64(Float(64).max()),
    destructor_block(nullptr) {
    initialize_llvm();
}

namespace {

template <typename T>
CodeGen_LLVM *make_codegen(const Target &target,
                           llvm::LLVMContext &context) {
    CodeGen_LLVM *ret = new T(target);
    ret->set_context(context);
    return ret;
}

}

void CodeGen_LLVM::set_context(llvm::LLVMContext &context) {
    this->context = &context;
}

CodeGen_LLVM *CodeGen_LLVM::new_for_target(const Target &target,
                                           llvm::LLVMContext &context) {
    // The awkward mapping from targets to code generators
    if (target.features_any_of({Target::CUDA,
                                Target::OpenCL,
                                Target::OpenGL,
                                Target::OpenGLCompute,
                                Target::Renderscript,
                                Target::Metal})) {
#ifdef WITH_X86
        if (target.arch == Target::X86) {
            return make_codegen<CodeGen_GPU_Host<CodeGen_X86>>(target, context);
        }
#endif
#if defined(WITH_ARM) || defined(WITH_AARCH64)
        if (target.arch == Target::ARM) {
            return make_codegen<CodeGen_GPU_Host<CodeGen_ARM>>(target, context);
        }
#endif
#ifdef WITH_MIPS
        if (target.arch == Target::MIPS) {
            return make_codegen<CodeGen_GPU_Host<CodeGen_MIPS>>(target, context);
        }
#endif
#ifdef WITH_POWERPC
        if (target.arch == Target::POWERPC) {
            return make_codegen<CodeGen_GPU_Host<CodeGen_PowerPC>>(target, context);
        }
#endif
#ifdef WITH_NATIVE_CLIENT
        if (target.arch == Target::PNaCl) {
            return make_codegen<CodeGen_GPU_Host<CodeGen_PNaCl>>(target, context);
        }
#endif

        user_error << "Invalid target architecture for GPU backend: "
                   << target.to_string() << "\n";
        return nullptr;

    } else if (target.arch == Target::X86) {
        return make_codegen<CodeGen_X86>(target, context);
    } else if (target.arch == Target::ARM) {
        return make_codegen<CodeGen_ARM>(target, context);
    } else if (target.arch == Target::MIPS) {
        return make_codegen<CodeGen_MIPS>(target, context);
    } else if (target.arch == Target::POWERPC) {
        return make_codegen<CodeGen_PowerPC>(target, context);
    } else if (target.arch == Target::PNaCl) {
        return make_codegen<CodeGen_PNaCl>(target, context);
#ifdef WITH_HEXAGON
    } else if (target.arch == Target::Hexagon) {
        return make_codegen<CodeGen_Hexagon>(target, context);
#endif
    }

    user_error << "Unknown target architecture: "
               << target.to_string() << "\n";
    return nullptr;
}

void CodeGen_LLVM::initialize_llvm() {
    static std::mutex initialize_llvm_mutex;
    std::lock_guard<std::mutex> lock(initialize_llvm_mutex);

    // Initialize the targets we want to generate code for which are enabled
    // in llvm configuration
    if (!llvm_initialized) {

        #if LLVM_VERSION >= 36
        // You can hack in command-line args to llvm with the
        // environment variable HL_LLVM_ARGS, e.g. HL_LLVM_ARGS="-print-after-all"
        size_t defined = 0;
        std::string args = get_env_variable("HL_LLVM_ARGS", defined);
        if (!args.empty()) {
            vector<std::string> arg_vec = split_string(args, " ");
            vector<const char *> c_arg_vec;
            c_arg_vec.push_back("llc");
            for (const std::string &s : arg_vec) {
                c_arg_vec.push_back(s.c_str());
            }
            cl::ParseCommandLineOptions((int)(c_arg_vec.size()), &c_arg_vec[0], "Halide compiler\n");
        }
        #endif

        InitializeNativeTarget();
        InitializeNativeTargetAsmPrinter();
        InitializeNativeTargetAsmParser();

        #define LLVM_TARGET(target)         \
            Initialize##target##Target();
        #include <llvm/Config/Targets.def>
        #undef LLVM_TARGET

        #define LLVM_ASM_PARSER(target)     \
            Initialize##target##AsmParser();
        #include <llvm/Config/AsmParsers.def>
        #undef LLVM_ASM_PARSER

        #define LLVM_ASM_PRINTER(target)    \
            Initialize##target##AsmPrinter();
        #include <llvm/Config/AsmPrinters.def>
        #undef LLVM_ASM_PRINTER

        llvm_initialized = true;
    }
}

void CodeGen_LLVM::init_context() {
    // Ensure our IRBuilder is using the current context.
    delete builder;
    builder = new IRBuilder<>(*context);

    // Branch weights for very likely branches
    llvm::MDBuilder md_builder(*context);
    very_likely_branch = md_builder.createBranchWeights(1 << 30, 0);

    // Define some types
    void_t = llvm::Type::getVoidTy(*context);
    i1 = llvm::Type::getInt1Ty(*context);
    i8 = llvm::Type::getInt8Ty(*context);
    i16 = llvm::Type::getInt16Ty(*context);
    i32 = llvm::Type::getInt32Ty(*context);
    i64 = llvm::Type::getInt64Ty(*context);
    f16 = llvm::Type::getHalfTy(*context);
    f32 = llvm::Type::getFloatTy(*context);
    f64 = llvm::Type::getDoubleTy(*context);

    i8x8 = VectorType::get(i8, 8);
    i8x16 = VectorType::get(i8, 16);
    i8x32 = VectorType::get(i8, 32);
    i16x4 = VectorType::get(i16, 4);
    i16x8 = VectorType::get(i16, 8);
    i16x16 = VectorType::get(i16, 16);
    i32x2 = VectorType::get(i32, 2);
    i32x4 = VectorType::get(i32, 4);
    i32x8 = VectorType::get(i32, 8);
    i64x2 = VectorType::get(i64, 2);
    i64x4 = VectorType::get(i64, 4);
    f32x2 = VectorType::get(f32, 2);
    f32x4 = VectorType::get(f32, 4);
    f32x8 = VectorType::get(f32, 8);
    f64x2 = VectorType::get(f64, 2);
    f64x4 = VectorType::get(f64, 4);
}


void CodeGen_LLVM::init_module() {
    init_context();

    // Start with a module containing the initial module for this target.
    module = get_initial_module_for_target(target, context);
}

CodeGen_LLVM::~CodeGen_LLVM() {
    delete builder;
}

bool CodeGen_LLVM::llvm_initialized = false;
bool CodeGen_LLVM::llvm_X86_enabled = false;
bool CodeGen_LLVM::llvm_ARM_enabled = false;
bool CodeGen_LLVM::llvm_Hexagon_enabled = false;
bool CodeGen_LLVM::llvm_AArch64_enabled = false;
bool CodeGen_LLVM::llvm_NVPTX_enabled = false;
bool CodeGen_LLVM::llvm_Mips_enabled = false;
bool CodeGen_LLVM::llvm_PowerPC_enabled = false;


namespace {

struct MangledNames {
    string simple_name;
    string extern_name;
    string argv_name;
    string metadata_name;
};

MangledNames get_mangled_names(const LoweredFunc &f, const Target &target) {
    std::vector<std::string> namespaces;
    MangledNames names;
    names.simple_name = extract_namespaces(f.name, namespaces);
    names.extern_name = names.simple_name;
    names.argv_name = names.simple_name + "_argv";
    names.metadata_name = names.simple_name + "_metadata";

<<<<<<< HEAD
    const std::vector<LoweredArgument> &args = f.args;
=======
    const std::vector<Argument> &args = f.args;
>>>>>>> f951cd06

    if (f.linkage == LoweredFunc::External &&
        target.has_feature(Target::CPlusPlusMangling) &&
        !target.has_feature(Target::JIT)) { // TODO: make this work with JIT or remove mangling flag in JIT target setup
        std::vector<ExternFuncArgument> mangle_args;
        for (const auto &arg : args) {
            if (arg.kind == Argument::InputScalar) {
                mangle_args.push_back(ExternFuncArgument(make_zero(arg.type)));
            } else if (arg.kind == Argument::InputBuffer ||
                       arg.kind == Argument::OutputBuffer) {
                mangle_args.push_back(ExternFuncArgument(Buffer()));
            }
        }
        names.extern_name = cplusplus_function_mangled_name(names.simple_name, namespaces, type_of<int>(), mangle_args, target);
        halide_handle_cplusplus_type inner_type(halide_cplusplus_type_name(halide_cplusplus_type_name::Simple, "void"), {}, {},
                                                { halide_handle_cplusplus_type::Pointer, halide_handle_cplusplus_type::Pointer } );
        Type void_star_star(Handle(1, &inner_type));
        names.argv_name = cplusplus_function_mangled_name(names.argv_name, namespaces, type_of<int>(), { ExternFuncArgument(make_zero(void_star_star)) }, target);
    }
    return names;
}

}  // namespace

std::unique_ptr<llvm::Module> CodeGen_LLVM::compile(const Module &input) {
    init_module();

    debug(1) << "Target triple of initial module: " << module->getTargetTriple() << "\n";

    module->setModuleIdentifier(input.name());

    // Add some target specific info to the module as metadata.
    module->addModuleFlag(llvm::Module::Warning, "halide_use_soft_float_abi", use_soft_float_abi() ? 1 : 0);
    #if LLVM_VERSION < 36
    module->addModuleFlag(llvm::Module::Warning, "halide_mcpu", ConstantDataArray::getString(*context, mcpu()));
    module->addModuleFlag(llvm::Module::Warning, "halide_mattrs", ConstantDataArray::getString(*context, mattrs()));
    #else
    module->addModuleFlag(llvm::Module::Warning, "halide_mcpu", MDString::get(*context, mcpu()));
    module->addModuleFlag(llvm::Module::Warning, "halide_mattrs", MDString::get(*context, mattrs()));
    #endif

    internal_assert(module && context && builder)
        << "The CodeGen_LLVM subclass should have made an initial module before calling CodeGen_LLVM::compile\n";

    // Ensure some types we need are defined
    buffer_t_type = module->getTypeByName("struct.buffer_t");
    internal_assert(buffer_t_type) << "Did not find buffer_t in initial module";

    metadata_t_type = module->getTypeByName("struct.halide_filter_metadata_t");
    internal_assert(metadata_t_type) << "Did not find halide_filter_metadata_t in initial module";

    argument_t_type = module->getTypeByName("struct.halide_filter_argument_t");
    internal_assert(argument_t_type) << "Did not find halide_filter_argument_t in initial module";

    scalar_value_t_type = module->getTypeByName("struct.halide_scalar_value_t");
    internal_assert(scalar_value_t_type) << "Did not find halide_scalar_value_t in initial module";

    // Generate the code for this module.
    debug(1) << "Generating llvm bitcode...\n";
    for (const auto &b : input.buffers()) {
        compile_buffer(b);
    }
    for (const auto &f : input.functions()) {
        const auto names = get_mangled_names(f, get_target());

        compile_func(f, names.simple_name, names.extern_name);

        // If the Func is externally visible, also create the argv wrapper and metadata.
        // (useful for calling from JIT and other machine interfaces).
        if (f.linkage == LoweredFunc::External) {
            llvm::Function *wrapper = add_argv_wrapper(names.argv_name);
            llvm::Function *metadata_getter = embed_metadata_getter(names.metadata_name, names.simple_name, f.args);
            if (target.has_feature(Target::RegisterMetadata)) {
                register_metadata(names.simple_name, metadata_getter, wrapper);
            }

            if (target.has_feature(Target::Matlab)) {
                define_matlab_wrapper(module.get(), wrapper, metadata_getter);
            }
        }
    }

    debug(2) << module.get() << "\n";

    // Verify the module is ok
    verifyModule(*module);
    debug(2) << "Done generating llvm bitcode\n";

    // Optimize
    CodeGen_LLVM::optimize_module();

    // Disown the module and return it.
    return std::move(module);
}


void CodeGen_LLVM::begin_func(LoweredFunc::LinkageType linkage, const std::string& name,
                              const std::string& extern_name, const std::vector<LoweredArgument>& args) {
    // Deduce the types of the arguments to our function
    vector<llvm::Type *> arg_types(args.size());
    for (size_t i = 0; i < args.size(); i++) {
        if (args[i].is_buffer()) {
            arg_types[i] = buffer_t_type->getPointerTo();
        } else {
            arg_types[i] = llvm_type_of(args[i].type);
        }
    }

    // Make our function
    FunctionType *func_t = FunctionType::get(i32, arg_types, false);
    function = llvm::Function::Create(func_t, llvm_linkage(linkage), extern_name, module.get());

    // Mark the buffer args as no alias
    for (size_t i = 0; i < args.size(); i++) {
        if (args[i].is_buffer()) {
            function->setDoesNotAlias(i+1);
        }
    }

    debug(1) << "Generating llvm bitcode prolog for function " << name << "...\n";

    // Null out the destructor block.
    destructor_block = nullptr;

    // Make the initial basic block
    BasicBlock *block = BasicBlock::Create(*context, "entry", function);
    builder->SetInsertPoint(block);

    // Put the arguments in the symbol table
    {
        size_t i = 0;
        for (auto &arg : function->args()) {
            sym_push(args[i].name, &arg);
            if (args[i].is_buffer()) {
                push_buffer(args[i].name, &arg);
            }

            if (args[i].alignment.modulus != 0) {
                alignment_info.push(args[i].name, args[i].alignment);
            }

            i++;
        }
    }
}

void CodeGen_LLVM::end_func(const std::vector<LoweredArgument>& args) {
    return_with_error_code(ConstantInt::get(i32, 0));

    // Remove the arguments from the symbol table
    for (size_t i = 0; i < args.size(); i++) {
        sym_pop(args[i].name);
        if (args[i].is_buffer()) {
            pop_buffer(args[i].name);
        }

        if (args[i].alignment.modulus != 0) {
            alignment_info.pop(args[i].name);
        }
    }

    internal_assert(!verifyFunction(*function));
}

  void CodeGen_LLVM::compile_func(const LoweredFunc &f, const std::string &simple_name,
                                  const std::string &extern_name) {
    // Generate the function declaration and argument unpacking code.
    begin_func(f.linkage, simple_name, extern_name, f.args);

    // Generate the function body.
    debug(1) << "Generating llvm bitcode for function " << f.name << "...\n";
    f.body.accept(this);

    // Clean up and return.
    end_func(f.args);
}

// Given a range of iterators of constant ints, get a corresponding vector of llvm::Constant.
template<typename It>
std::vector<llvm::Constant*> get_constants(llvm::Type *t, It begin, It end) {
    std::vector<llvm::Constant*> ret;
    for (It i = begin; i != end; i++) {
        ret.push_back(ConstantInt::get(t, *i));
    }
    return ret;
}

BasicBlock *CodeGen_LLVM::get_destructor_block() {
    if (!destructor_block) {
        // Create it if it doesn't exist.
        IRBuilderBase::InsertPoint here = builder->saveIP();
        destructor_block = BasicBlock::Create(*context, "destructor_block", function);
        builder->SetInsertPoint(destructor_block);
        // The first instruction in the destructor block is a phi node
        // that collects the error code.
        PHINode *error_code = builder->CreatePHI(i32, 0);

        // Calls to destructors will get inserted here.

        // The last instruction is the return op that returns it.
        builder->CreateRet(error_code);

        // Jump back to where we were.
        builder->restoreIP(here);

    }
    internal_assert(destructor_block->getParent() == function);
    return destructor_block;
}

Value *CodeGen_LLVM::register_destructor(llvm::Function *destructor_fn, Value *obj, DestructorType when) {

    // Create a null-initialized stack slot to track this object
    llvm::Type *void_ptr = i8->getPointerTo();
    llvm::Value *stack_slot = create_alloca_at_entry(void_ptr, 1, true);

    // Cast the object to llvm's representation of void *
    obj = builder->CreatePointerCast(obj, void_ptr);

    // Put it in the stack slot
    builder->CreateStore(obj, stack_slot);

    // Passing the constant null as the object means the destructor
    // will never get called.
    {
        llvm::Constant *c = dyn_cast<llvm::Constant>(obj);
        if (c && c->isNullValue()) {
            internal_error << "Destructors must take a non-null object\n";
        }
    }

    // Switch to the destructor block, and add code that cleans up
    // this object if the contents of the stack slot is not nullptr.
    IRBuilderBase::InsertPoint here = builder->saveIP();
    BasicBlock *dtors = get_destructor_block();

    builder->SetInsertPoint(dtors->getFirstNonPHI());

    PHINode *error_code = dyn_cast<PHINode>(dtors->begin());
    internal_assert(error_code) << "The destructor block is supposed to start with a phi node\n";

    llvm::Value *should_call =
        (when == Always) ?
        ConstantInt::get(i1, 1) :
        builder->CreateIsNotNull(error_code);

    llvm::Function *call_destructor = module->getFunction("call_destructor");
    internal_assert(call_destructor);
    internal_assert(destructor_fn);
    Value *args[] = {get_user_context(), destructor_fn, stack_slot, should_call};
    builder->CreateCall(call_destructor, args);

    // Switch back to the original location
    builder->restoreIP(here);

    // Return the stack slot so that it's possible to cleanup the object early.
    return stack_slot;
}

void CodeGen_LLVM::trigger_destructor(llvm::Function *destructor_fn, Value *stack_slot) {
    llvm::Function *call_destructor = module->getFunction("call_destructor");
    internal_assert(call_destructor);
    internal_assert(destructor_fn);
    Value *should_call = ConstantInt::get(i1, 1);
    Value *args[] = {get_user_context(), destructor_fn, stack_slot, should_call};
    builder->CreateCall(call_destructor, args);
}

void CodeGen_LLVM::compile_buffer(const Buffer &buf) {
    // Embed the buffer declaration as a global.
    internal_assert(buf.defined());

    buffer_t b = *(buf.raw_buffer());
    user_assert(b.host)
        << "Can't embed buffer " << buf.name() << " because it has a null host pointer.\n";
    user_assert(!b.dev_dirty)
        << "Can't embed Image \"" << buf.name() << "\""
        << " because it has a dirty device pointer\n";

    // Figure out the offset of the last pixel.
    size_t num_elems = 1;
    for (int d = 0; b.extent[d]; d++) {
        num_elems += b.stride[d] * (b.extent[d] - 1);
    }
    vector<char> array(b.host, b.host + num_elems * b.elem_size);

    // Embed the buffer_t and make it point to the data array.
    GlobalVariable *global = new GlobalVariable(*module, buffer_t_type,
                                                false, GlobalValue::PrivateLinkage,
                                                0, buf.name() + ".buffer");
    llvm::ArrayType *i32_array = ArrayType::get(i32, 4);

    llvm::Type *padding_bytes_type =
        buffer_t_type->getElementType(buffer_t_type->getNumElements()-1);

    Constant *fields[] = {
        ConstantInt::get(i64, 0), // dev
        create_binary_blob(array, buf.name() + ".data"), // host
        ConstantArray::get(i32_array, get_constants(i32, b.extent, b.extent + 4)),
        ConstantArray::get(i32_array, get_constants(i32, b.stride, b.stride + 4)),
        ConstantArray::get(i32_array, get_constants(i32, b.min, b.min + 4)),
        ConstantInt::get(i32, b.elem_size),
        ConstantInt::get(i8, 1), // host_dirty
        ConstantInt::get(i8, 0), // dev_dirty
        Constant::getNullValue(padding_bytes_type)
    };
    Constant *buffer_struct = ConstantStruct::get(buffer_t_type, fields);
    global->setInitializer(buffer_struct);


    // Finally, dump it in the symbol table
    Constant *zero[] = {ConstantInt::get(i32, 0)};
#if LLVM_VERSION >= 37
    Constant *global_ptr = ConstantExpr::getInBoundsGetElementPtr(buffer_t_type, global, zero);
#else
    Constant *global_ptr = ConstantExpr::getInBoundsGetElementPtr(global, zero);
#endif
    sym_push(buf.name(), global_ptr);
    sym_push(buf.name() + ".buffer", global_ptr);
}

Constant* CodeGen_LLVM::embed_constant_expr(Expr e) {
    if (!e.defined() || e.type().is_handle()) {
        // Handle is always emitted into metadata "undefined", regardless of
        // what sort of Expr is provided.
        return Constant::getNullValue(scalar_value_t_type->getPointerTo());
    }

    llvm::Value *val = codegen(e);
    llvm::Constant *constant = dyn_cast<llvm::Constant>(val);
    internal_assert(constant);

    GlobalVariable *storage = new GlobalVariable(
            *module,
            constant->getType(),
            /*isConstant*/ true,
            GlobalValue::PrivateLinkage,
            constant);

    Constant *zero[] = {ConstantInt::get(i32, 0)};
    return ConstantExpr::getBitCast(
#if LLVM_VERSION >= 37
        ConstantExpr::getInBoundsGetElementPtr(constant->getType(), storage, zero),
#else
        ConstantExpr::getInBoundsGetElementPtr(storage, zero),
#endif
        scalar_value_t_type->getPointerTo());
}

// Make a wrapper to call the function with an array of pointer
// args. This is easier for the JIT to call than a function with an
// unknown (at compile time) argument list.
llvm::Function *CodeGen_LLVM::add_argv_wrapper(const std::string &name) {
    llvm::Type *args_t[] = {i8->getPointerTo()->getPointerTo()};
    llvm::FunctionType *func_t = llvm::FunctionType::get(i32, args_t, false);
    llvm::Function *wrapper = llvm::Function::Create(func_t, llvm::GlobalValue::ExternalLinkage, name, module.get());
    llvm::BasicBlock *block = llvm::BasicBlock::Create(module->getContext(), "entry", wrapper);
    builder->SetInsertPoint(block);

    llvm::Value *arg_array = iterator_to_pointer(wrapper->arg_begin());

    std::vector<llvm::Value *> wrapper_args;
    for (llvm::Function::arg_iterator i = function->arg_begin(); i != function->arg_end(); i++) {
        // Get the address of the nth argument
        llvm::Value *ptr = builder->CreateConstGEP1_32(arg_array, wrapper_args.size());
        ptr = builder->CreateLoad(ptr);
        if (i->getType() == buffer_t_type->getPointerTo()) {
            // Cast the argument to a buffer_t *
            wrapper_args.push_back(builder->CreatePointerCast(ptr, buffer_t_type->getPointerTo()));
        } else {
            // Cast to the appropriate type and load
            ptr = builder->CreatePointerCast(ptr, i->getType()->getPointerTo());
            wrapper_args.push_back(builder->CreateLoad(ptr));
        }
    }
    debug(4) << "Creating call from wrapper to actual function\n";
    llvm::CallInst *result = builder->CreateCall(function, wrapper_args);
    // This call should never inline
    result->setIsNoInline();
    builder->CreateRet(result);
    llvm::verifyFunction(*wrapper);
    return wrapper;
}

llvm::Function *CodeGen_LLVM::embed_metadata_getter(const std::string &metadata_name,
        const std::string &function_name, const std::vector<LoweredArgument> &args) {
    Constant *zero = ConstantInt::get(i32, 0);

    const int num_args = (int) args.size();

    vector<Constant *> arguments_array_entries;
    for (int arg = 0; arg < num_args; ++arg) {
        Constant *argument_fields[] = {
            create_string_constant(args[arg].name),
            ConstantInt::get(i32, args[arg].kind),
            ConstantInt::get(i32, args[arg].dimensions),
            ConstantInt::get(i32, args[arg].type.code()),
            ConstantInt::get(i32, args[arg].type.bits()),
            embed_constant_expr(args[arg].def),
            embed_constant_expr(args[arg].min),
            embed_constant_expr(args[arg].max)
        };
        arguments_array_entries.push_back(ConstantStruct::get(argument_t_type, argument_fields));
    }
    llvm::ArrayType *arguments_array = ArrayType::get(argument_t_type, num_args);
    GlobalVariable *arguments_array_storage = new GlobalVariable(
        *module,
        arguments_array,
        /*isConstant*/ true,
        GlobalValue::PrivateLinkage,
        ConstantArray::get(arguments_array, arguments_array_entries));

    Value *zeros[] = {zero, zero};
    Constant *metadata_fields[] = {
        /* version */ zero,
        /* num_arguments */ ConstantInt::get(i32, num_args),
#if LLVM_VERSION >= 37
        /* arguments */ ConstantExpr::getInBoundsGetElementPtr(arguments_array, arguments_array_storage, zeros),
#else
        /* arguments */ ConstantExpr::getInBoundsGetElementPtr(arguments_array_storage, zeros),
#endif
        /* target */ create_string_constant(target.to_string()),
        /* name */ create_string_constant(function_name)
    };

    GlobalVariable *metadata_storage = new GlobalVariable(
        *module,
        metadata_t_type,
        /*isConstant*/ true,
        GlobalValue::PrivateLinkage,
        ConstantStruct::get(metadata_t_type, metadata_fields),
        metadata_name + "_storage");

    llvm::FunctionType *func_t = llvm::FunctionType::get(metadata_t_type->getPointerTo(), false);
    llvm::Function *metadata_getter = llvm::Function::Create(func_t, llvm::GlobalValue::ExternalLinkage, metadata_name, module.get());
    llvm::BasicBlock *block = llvm::BasicBlock::Create(module.get()->getContext(), "entry", metadata_getter);
    builder->SetInsertPoint(block);
    builder->CreateRet(metadata_storage);
    llvm::verifyFunction(*metadata_getter);

    return metadata_getter;
}

void CodeGen_LLVM::register_metadata(const std::string &name, llvm::Function *metadata_getter, llvm::Function *argv_wrapper) {
    llvm::Function *register_metadata = module->getFunction("halide_runtime_internal_register_metadata");
    internal_assert(register_metadata) << "Could not find register_metadata in initial module\n";

    llvm::StructType *register_t_type = module->getTypeByName("struct._halide_runtime_internal_registered_filter_t");
    internal_assert(register_t_type) << "Could not find register_t_type in initial module\n";

    Constant *list_node_fields[] = {
        Constant::getNullValue(i8->getPointerTo()),
        metadata_getter,
        argv_wrapper
    };

    GlobalVariable *list_node = new GlobalVariable(
        *module,
        register_t_type,
        /*isConstant*/ false,
        GlobalValue::PrivateLinkage,
        ConstantStruct::get(register_t_type, list_node_fields));

    llvm::FunctionType *func_t = llvm::FunctionType::get(void_t, false);
    llvm::Function *ctor = llvm::Function::Create(func_t, llvm::GlobalValue::PrivateLinkage, name + ".register_metadata", module.get());
    llvm::BasicBlock *block = llvm::BasicBlock::Create(module->getContext(), "entry", ctor);
    builder->SetInsertPoint(block);
    llvm::Value *call_args[] = {list_node};
    llvm::CallInst *call = builder->CreateCall(register_metadata, call_args);
    call->setDoesNotThrow();
    builder->CreateRet(call);
    llvm::verifyFunction(*ctor);

    llvm::appendToGlobalCtors(*module, ctor, 0);
}

llvm::Type *CodeGen_LLVM::llvm_type_of(Type t) {
    return Internal::llvm_type_of(context, t);
}

void CodeGen_LLVM::optimize_module() {
    debug(3) << "Optimizing module\n";

    if (debug::debug_level >= 3) {
        module->dump();
    }

    #if LLVM_VERSION < 37
    FunctionPassManager function_pass_manager(module.get());
    PassManager module_pass_manager;
    #else
    legacy::FunctionPassManager function_pass_manager(module.get());
    legacy::PassManager module_pass_manager;
    #endif

    #if (LLVM_VERSION >= 36) && (LLVM_VERSION < 37)
    internal_assert(module->getDataLayout()) << "Optimizing module with no data layout, probably will crash in LLVM.\n";
    module_pass_manager.add(new DataLayoutPass());
    #endif

    #if (LLVM_VERSION >= 37)
    std::unique_ptr<TargetMachine> TM = make_target_machine(*module);
    module_pass_manager.add(createTargetTransformInfoWrapperPass(TM ? TM->getTargetIRAnalysis() : TargetIRAnalysis()));
    function_pass_manager.add(createTargetTransformInfoWrapperPass(TM ? TM->getTargetIRAnalysis() : TargetIRAnalysis()));
    #endif

    PassManagerBuilder b;
    b.OptLevel = 3;
    b.Inliner = createFunctionInliningPass(b.OptLevel, 0);
    b.LoopVectorize = true;
    b.SLPVectorize = true;
    b.populateFunctionPassManager(function_pass_manager);
    b.populateModulePassManager(module_pass_manager);

    // Run optimization passes
    function_pass_manager.doInitialization();
    for (llvm::Module::iterator i = module->begin(); i != module->end(); i++) {
        function_pass_manager.run(*i);
    }
    function_pass_manager.doFinalization();
    module_pass_manager.run(*module);

    debug(3) << "After LLVM optimizations:\n";
    if (debug::debug_level >= 2) {
        module->dump();
    }
}

void CodeGen_LLVM::sym_push(const string &name, llvm::Value *value) {
    if (!value->getType()->isVoidTy()) {
        value->setName(name);
    }
    symbol_table.push(name, value);
}

void CodeGen_LLVM::sym_pop(const string &name) {
    symbol_table.pop(name);
}

llvm::Value *CodeGen_LLVM::sym_get(const string &name, bool must_succeed) const {
    // look in the symbol table
    if (!symbol_table.contains(name)) {
        if (must_succeed) {
            std::ostringstream err;
            err << "Symbol not found: " << name << "\n";

            if (debug::debug_level > 0) {
                err << "The following names are in scope:\n"
                    << symbol_table << "\n";
            }

            internal_error << err.str();
        } else {
            return nullptr;
        }
    }
    return symbol_table.get(name);
}

bool CodeGen_LLVM::sym_exists(const string &name) const {
    return symbol_table.contains(name);
}

// Take an llvm Value representing a pointer to a buffer_t,
// and populate the symbol table with its constituent parts
void CodeGen_LLVM::push_buffer(const string &name, llvm::Value *buffer) {
    // Make sure the buffer object itself is not null
    create_assertion(builder->CreateIsNotNull(buffer),
                     Call::make(Int(32), "halide_error_buffer_argument_is_null",
                                {name}, Call::Extern));

    Value *host_ptr = buffer_host(buffer);
    Value *dev_ptr = buffer_dev(buffer);

    // Instead track this buffer name so that loads and stores from it
    // don't try to be too aligned.
    external_buffer.insert(name);

    // Push the buffer pointer as well, for backends that care.
    sym_push(name + ".buffer", buffer);

    sym_push(name + ".host", host_ptr);
    sym_push(name + ".dev", dev_ptr);
    Value *nullity_test = builder->CreateAnd(builder->CreateIsNull(host_ptr),
                                             builder->CreateIsNull(dev_ptr));
    sym_push(name + ".host_and_dev_are_null", nullity_test);
    sym_push(name + ".host_dirty", buffer_host_dirty(buffer));
    sym_push(name + ".dev_dirty", buffer_dev_dirty(buffer));
    sym_push(name + ".extent.0", buffer_extent(buffer, 0));
    sym_push(name + ".extent.1", buffer_extent(buffer, 1));
    sym_push(name + ".extent.2", buffer_extent(buffer, 2));
    sym_push(name + ".extent.3", buffer_extent(buffer, 3));
    sym_push(name + ".stride.0", buffer_stride(buffer, 0));
    sym_push(name + ".stride.1", buffer_stride(buffer, 1));
    sym_push(name + ".stride.2", buffer_stride(buffer, 2));
    sym_push(name + ".stride.3", buffer_stride(buffer, 3));
    sym_push(name + ".min.0", buffer_min(buffer, 0));
    sym_push(name + ".min.1", buffer_min(buffer, 1));
    sym_push(name + ".min.2", buffer_min(buffer, 2));
    sym_push(name + ".min.3", buffer_min(buffer, 3));
    sym_push(name + ".elem_size", buffer_elem_size(buffer));
}

void CodeGen_LLVM::pop_buffer(const string &name) {
    sym_pop(name + ".buffer");
    sym_pop(name + ".host");
    sym_pop(name + ".dev");
    sym_pop(name + ".host_and_dev_are_null");
    sym_pop(name + ".host_dirty");
    sym_pop(name + ".dev_dirty");
    sym_pop(name + ".extent.0");
    sym_pop(name + ".extent.1");
    sym_pop(name + ".extent.2");
    sym_pop(name + ".extent.3");
    sym_pop(name + ".stride.0");
    sym_pop(name + ".stride.1");
    sym_pop(name + ".stride.2");
    sym_pop(name + ".stride.3");
    sym_pop(name + ".min.0");
    sym_pop(name + ".min.1");
    sym_pop(name + ".min.2");
    sym_pop(name + ".min.3");
    sym_pop(name + ".elem_size");
}

// Given an llvm value representing a pointer to a buffer_t, extract various subfields
Value *CodeGen_LLVM::buffer_host(Value *buffer) {
    return builder->CreateLoad(buffer_host_ptr(buffer));
}

Value *CodeGen_LLVM::buffer_dev(Value *buffer) {
    return builder->CreateLoad(buffer_dev_ptr(buffer));
}

Value *CodeGen_LLVM::buffer_host_dirty(Value *buffer) {
    return builder->CreateLoad(buffer_host_dirty_ptr(buffer));
}

Value *CodeGen_LLVM::buffer_dev_dirty(Value *buffer) {
    return builder->CreateLoad(buffer_dev_dirty_ptr(buffer));
}

Value *CodeGen_LLVM::buffer_extent(Value *buffer, int i) {
    return builder->CreateLoad(buffer_extent_ptr(buffer, i));
}

Value *CodeGen_LLVM::buffer_stride(Value *buffer, int i) {
    return builder->CreateLoad(buffer_stride_ptr(buffer, i));
}

Value *CodeGen_LLVM::buffer_min(Value *buffer, int i) {
    return builder->CreateLoad(buffer_min_ptr(buffer, i));
}

Value *CodeGen_LLVM::buffer_elem_size(Value *buffer) {
    return builder->CreateLoad(buffer_elem_size_ptr(buffer));
}

Value *CodeGen_LLVM::buffer_host_ptr(Value *buffer) {
    return builder->CreateConstInBoundsGEP2_32(
#if LLVM_VERSION >= 37
        buffer_t_type,
#endif
        buffer,
        0,
        1,
        "buf_host");
}

Value *CodeGen_LLVM::buffer_dev_ptr(Value *buffer) {
    return builder->CreateConstInBoundsGEP2_32(
#if LLVM_VERSION >= 37
        buffer_t_type,
#endif
        buffer,
        0,
        0,
        "buf_dev");
}

Value *CodeGen_LLVM::buffer_host_dirty_ptr(Value *buffer) {
    return builder->CreateConstInBoundsGEP2_32(
#if LLVM_VERSION >= 37
        buffer_t_type,
#endif
        buffer,
        0,
        6,
        "buffer_host_dirty");
}

Value *CodeGen_LLVM::buffer_dev_dirty_ptr(Value *buffer) {
    return builder->CreateConstInBoundsGEP2_32(
#if LLVM_VERSION >= 37
        buffer_t_type,
#endif
        buffer,
        0,
        7,
        "buffer_dev_dirty");
}

Value *CodeGen_LLVM::buffer_extent_ptr(Value *buffer, int i) {
    llvm::Value *zero = ConstantInt::get(i32, 0);
    llvm::Value *field = ConstantInt::get(i32, 2);
    llvm::Value *idx = ConstantInt::get(i32, i);
    vector<llvm::Value *> args = {zero, field, idx};
    return builder->CreateInBoundsGEP(
#if LLVM_VERSION >= 37
        buffer_t_type,
#endif
        buffer,
        args,
        "buf_extent");
}

Value *CodeGen_LLVM::buffer_stride_ptr(Value *buffer, int i) {
    llvm::Value *zero = ConstantInt::get(i32, 0);
    llvm::Value *field = ConstantInt::get(i32, 3);
    llvm::Value *idx = ConstantInt::get(i32, i);
    vector<llvm::Value *> args = {zero, field, idx};
    return builder->CreateInBoundsGEP(
#if LLVM_VERSION >= 37
        buffer_t_type,
#endif
        buffer,
        args,
        "buf_stride");
}

Value *CodeGen_LLVM::buffer_min_ptr(Value *buffer, int i) {
    llvm::Value *zero = ConstantInt::get(i32, 0);
    llvm::Value *field = ConstantInt::get(i32, 4);
    llvm::Value *idx = ConstantInt::get(i32, i);
    vector<llvm::Value *> args = {zero, field, idx};
    return builder->CreateInBoundsGEP(
#if LLVM_VERSION >= 37
        buffer_t_type,
#endif
        buffer,
        args,
        "buf_min");
}

Value *CodeGen_LLVM::buffer_elem_size_ptr(Value *buffer) {
    return builder->CreateConstInBoundsGEP2_32(
#if LLVM_VERSION >= 37
        buffer_t_type,
#endif
        buffer,
        0,
        5,
        "buf_elem_size");
}

Value *CodeGen_LLVM::codegen(Expr e) {
    internal_assert(e.defined());
    debug(4) << "Codegen: " << e.type() << ", " << e << "\n";
    value = nullptr;
    e.accept(this);
    internal_assert(value) << "Codegen of an expr did not produce an llvm value\n";
    return value;
}

void CodeGen_LLVM::codegen(Stmt s) {
    internal_assert(s.defined());
    debug(3) << "Codegen: " << s << "\n";
    value = nullptr;
    s.accept(this);
}

void CodeGen_LLVM::visit(const IntImm *op) {
    value = ConstantInt::getSigned(llvm_type_of(op->type), op->value);
}

void CodeGen_LLVM::visit(const UIntImm *op) {
    value = ConstantInt::get(llvm_type_of(op->type), op->value);
}

void CodeGen_LLVM::visit(const FloatImm *op) {
    value = ConstantFP::get(llvm_type_of(op->type), op->value);
}

void CodeGen_LLVM::visit(const StringImm *op) {
    value = create_string_constant(op->value);
}

void CodeGen_LLVM::visit(const Cast *op) {
    Halide::Type src = op->value.type();
    Halide::Type dst = op->type;

    value = codegen(op->value);

    llvm::Type *llvm_dst = llvm_type_of(dst);

    if (dst.is_handle() && src.is_handle()) {
        value = builder->CreateBitCast(value, llvm_dst);
    } else if (dst.is_handle() || src.is_handle()) {
        internal_error << "Can't cast from " << src << " to " << dst << "\n";
    } else if (!src.is_float() && !dst.is_float()) {
        // Widening integer casts either zero extend or sign extend,
        // depending on the source type. Narrowing integer casts
        // always truncate.
        value = builder->CreateIntCast(value, llvm_dst, src.is_int());
    } else if (src.is_float() && dst.is_int()) {
        value = builder->CreateFPToSI(value, llvm_dst);
    } else if (src.is_float() && dst.is_uint()) {
        // fptoui has undefined behavior on overflow. Seems reasonable
        // to get an unspecified uint on overflow, but because uint1s
        // are stored in uint8s for float->uint1 casts this undefined
        // behavior manifests itself as uint1 values greater than 1,
        // which could in turn break our bounds inference
        // guarantees. So go via uint8 in this case.
        if (dst.bits() < 8) {
            value = builder->CreateFPToUI(value, llvm_type_of(dst.with_bits(8)));
            value = builder->CreateIntCast(value, llvm_dst, false);
        } else {
            value = builder->CreateFPToUI(value, llvm_dst);
        }
    } else if (src.is_int() && dst.is_float()) {
        value = builder->CreateSIToFP(value, llvm_dst);
    } else if (src.is_uint() && dst.is_float()) {
        value = builder->CreateUIToFP(value, llvm_dst);
    } else {
        internal_assert(src.is_float() && dst.is_float());
        // Float widening or narrowing
        value = builder->CreateFPCast(value, llvm_dst);
    }
}

void CodeGen_LLVM::visit(const Variable *op) {
    value = sym_get(op->name);
}

void CodeGen_LLVM::visit(const Add *op) {
    if (op->type.is_float()) {
        value = builder->CreateFAdd(codegen(op->a), codegen(op->b));
    } else if (op->type.is_int() && op->type.bits() >= 32) {
        // We tell llvm integers don't wrap, so that it generates good
        // code for loop indices.
        value = builder->CreateNSWAdd(codegen(op->a), codegen(op->b));
    } else {
        value = builder->CreateAdd(codegen(op->a), codegen(op->b));
    }
}

void CodeGen_LLVM::visit(const Sub *op) {
    if (op->type.is_float()) {
        value = builder->CreateFSub(codegen(op->a), codegen(op->b));
    } else if (op->type.is_int() && op->type.bits() >= 32) {
        // We tell llvm integers don't wrap, so that it generates good
        // code for loop indices.
        value = builder->CreateNSWSub(codegen(op->a), codegen(op->b));
    } else {
        value = builder->CreateSub(codegen(op->a), codegen(op->b));
    }
}

void CodeGen_LLVM::visit(const Mul *op) {
    if (op->type.is_float()) {
        value = builder->CreateFMul(codegen(op->a), codegen(op->b));
    } else if (op->type.is_int() && op->type.bits() >= 32) {
        // We tell llvm integers don't wrap, so that it generates good
        // code for loop indices.
        value = builder->CreateNSWMul(codegen(op->a), codegen(op->b));
    } else {
        value = builder->CreateMul(codegen(op->a), codegen(op->b));
    }
}

Expr CodeGen_LLVM::mulhi_shr(Expr a, Expr b, int shr) {
    Type ty = a.type();
    Type wide_ty = ty.with_bits(ty.bits() * 2);

    Expr p_wide = cast(wide_ty, a) * cast(wide_ty, b);
    return cast(ty, p_wide >> (shr + ty.bits()));
}

Expr CodeGen_LLVM::sorted_avg(Expr a, Expr b) {
    // b > a, so the following works without widening:
    // a + (b - a)/2
    return a + (b - a)/2;
}

void CodeGen_LLVM::visit(const Div *op) {
    user_assert(!is_zero(op->b)) << "Division by constant zero in expression: " << Expr(op) << "\n";

    // Detect if it's a small int division
    const int64_t *const_int_divisor = as_const_int(op->b);
    const uint64_t *const_uint_divisor = as_const_uint(op->b);

    int shift_amount;
    if (op->type.is_float()) {
        value = builder->CreateFDiv(codegen(op->a), codegen(op->b));
    } else if (is_const_power_of_two_integer(op->b, &shift_amount) &&
               (op->type.is_int() || op->type.is_uint())) {
        value = codegen(op->a >> shift_amount);
    } else if (const_int_divisor &&
               op->type.is_int() &&
               (op->type.bits() == 8 || op->type.bits() == 16 || op->type.bits() == 32) &&
               *const_int_divisor > 1 &&
               ((op->type.bits() > 8 && *const_int_divisor < 256) || *const_int_divisor < 128)) {

        int64_t multiplier, shift;
        if (op->type.bits() == 32) {
            multiplier = IntegerDivision::table_s32[*const_int_divisor][2];
            shift      = IntegerDivision::table_s32[*const_int_divisor][3];
        } else if (op->type.bits() == 16) {
            multiplier = IntegerDivision::table_s16[*const_int_divisor][2];
            shift      = IntegerDivision::table_s16[*const_int_divisor][3];
        } else {
            // 8 bit
            multiplier = IntegerDivision::table_s8[*const_int_divisor][2];
            shift      = IntegerDivision::table_s8[*const_int_divisor][3];
        }
        Expr num = op->a;

        // Make an all-ones mask if the numerator is negative
        Expr sign = num >> make_const(op->type, op->type.bits() - 1);

        // Flip the numerator bits if the mask is high.
        num = cast(num.type().with_code(Type::UInt), num);
        num = num ^ sign;

        // Multiply and keep the high half of the
        // result, and then apply the shift.
        Expr mult = make_const(num.type(), multiplier);
        num = mulhi_shr(num, mult, shift);

        // Maybe flip the bits back again.
        num = num ^ sign;

        value = codegen(num);

    } else if (const_uint_divisor &&
               op->type.is_uint() &&
               (op->type.bits() == 8 || op->type.bits() == 16 || op->type.bits() == 32) &&
               *const_uint_divisor > 1 && *const_uint_divisor < 256) {

        int64_t method, multiplier, shift;
        if (op->type.bits() == 32) {
            method     = IntegerDivision::table_u32[*const_uint_divisor][1];
            multiplier = IntegerDivision::table_u32[*const_uint_divisor][2];
            shift      = IntegerDivision::table_u32[*const_uint_divisor][3];
        } else if (op->type.bits() == 16) {
            method     = IntegerDivision::table_u16[*const_uint_divisor][1];
            multiplier = IntegerDivision::table_u16[*const_uint_divisor][2];
            shift      = IntegerDivision::table_u16[*const_uint_divisor][3];
        } else {
            method     = IntegerDivision::table_u8[*const_uint_divisor][1];
            multiplier = IntegerDivision::table_u8[*const_uint_divisor][2];
            shift      = IntegerDivision::table_u8[*const_uint_divisor][3];
        }

        internal_assert(method != 0)
            << "method 0 division is for powers of two and should have been handled elsewhere\n";
        Expr num = op->a;

        // Widen, multiply, narrow
        Expr mult = make_const(num.type(), multiplier);
        Expr val = mulhi_shr(num, mult, method == 1 ? shift : 0);

        if (method == 2) {
            // Average with original numerator.
            val = sorted_avg(val, num);

            // Do the final shift
            if (shift) {
                val = val >> make_const(op->type, shift);
            }
        }

        value = codegen(val);
    } else {
        value = codegen(lower_euclidean_div(op->a, op->b));
    }
}

void CodeGen_LLVM::visit(const Mod *op) {
    int bits;
    if (op->type.is_float()) {
        value = codegen(simplify(op->a - op->b * floor(op->a/op->b)));
    } else if (is_const_power_of_two_integer(op->b, &bits)) {
        value = codegen(op->a & (op->b - 1));
    } else {
        // To match our definition of division, mod should be between 0
        // and |b|.
        value = codegen(lower_euclidean_mod(op->a, op->b));
    }
}

void CodeGen_LLVM::visit(const Min *op) {
    string a_name = unique_name('a');
    string b_name = unique_name('b');
    Expr a = Variable::make(op->a.type(), a_name);
    Expr b = Variable::make(op->b.type(), b_name);
    value = codegen(Let::make(a_name, op->a,
                              Let::make(b_name, op->b,
                                        select(a < b, a, b))));
}

void CodeGen_LLVM::visit(const Max *op) {
    string a_name = unique_name('a');
    string b_name = unique_name('b');
    Expr a = Variable::make(op->a.type(), a_name);
    Expr b = Variable::make(op->b.type(), b_name);
    value = codegen(Let::make(a_name, op->a,
                              Let::make(b_name, op->b,
                                        select(a > b, a, b))));
}

void CodeGen_LLVM::visit(const EQ *op) {
    Value *a = codegen(op->a);
    Value *b = codegen(op->b);
    Halide::Type t = op->a.type();
    if (t.is_float()) {
        value = builder->CreateFCmpOEQ(a, b);
    } else {
        value = builder->CreateICmpEQ(a, b);
    }
}

void CodeGen_LLVM::visit(const NE *op) {
    Value *a = codegen(op->a);
    Value *b = codegen(op->b);
    Halide::Type t = op->a.type();
    if (t.is_float()) {
        value = builder->CreateFCmpONE(a, b);
    } else {
        value = builder->CreateICmpNE(a, b);
    }
}

void CodeGen_LLVM::visit(const LT *op) {
    Value *a = codegen(op->a);
    Value *b = codegen(op->b);

    Halide::Type t = op->a.type();
    if (t.is_float()) {
        value = builder->CreateFCmpOLT(a, b);
    } else if (t.is_int()) {
        value = builder->CreateICmpSLT(a, b);
    } else {
        value = builder->CreateICmpULT(a, b);
    }
}

void CodeGen_LLVM::visit(const LE *op) {
    Value *a = codegen(op->a);
    Value *b = codegen(op->b);
    Halide::Type t = op->a.type();
    if (t.is_float()) {
        value = builder->CreateFCmpOLE(a, b);
    } else if (t.is_int()) {
        value = builder->CreateICmpSLE(a, b);
    } else {
        value = builder->CreateICmpULE(a, b);
    }
}

void CodeGen_LLVM::visit(const GT *op) {
    Value *a = codegen(op->a);
    Value *b = codegen(op->b);
    Halide::Type t = op->a.type();
    if (t.is_float()) {
        value = builder->CreateFCmpOGT(a, b);
    } else if (t.is_int()) {
        value = builder->CreateICmpSGT(a, b);
    } else {
        value = builder->CreateICmpUGT(a, b);
    }
}

void CodeGen_LLVM::visit(const GE *op) {
    Value *a = codegen(op->a);
    Value *b = codegen(op->b);
    Halide::Type t = op->a.type();
    if (t.is_float()) {
        value = builder->CreateFCmpOGE(a, b);
    } else if (t.is_int()) {
        value = builder->CreateICmpSGE(a, b);
    } else {
        value = builder->CreateICmpUGE(a, b);
    }
}

void CodeGen_LLVM::visit(const And *op) {
    value = builder->CreateAnd(codegen(op->a), codegen(op->b));
}

void CodeGen_LLVM::visit(const Or *op) {
    value = builder->CreateOr(codegen(op->a), codegen(op->b));
}

void CodeGen_LLVM::visit(const Not *op) {
    value = builder->CreateNot(codegen(op->a));
}


void CodeGen_LLVM::visit(const Select *op) {
    // For now we always generate select nodes, but the code is here
    // for if then elses if we need it
    if (false && op->condition.type().is_scalar()) {
        // Codegen an if-then-else so we don't go to the expense of
        // generating both vectors

        BasicBlock *true_bb = BasicBlock::Create(*context, "true_bb", function);
        BasicBlock *false_bb = BasicBlock::Create(*context, "false_bb", function);
        BasicBlock *after_bb = BasicBlock::Create(*context, "after_bb", function);
        builder->CreateCondBr(codegen(op->condition), true_bb, false_bb);

        builder->SetInsertPoint(true_bb);
        Value *true_value = codegen(op->true_value);
        builder->CreateBr(after_bb);

        builder->SetInsertPoint(false_bb);
        Value *false_value = codegen(op->false_value);
        builder->CreateBr(after_bb);

        builder->SetInsertPoint(after_bb);
        PHINode *phi = builder->CreatePHI(true_value->getType(), 2);
        phi->addIncoming(true_value, true_bb);
        phi->addIncoming(false_value, false_bb);

        value = phi;
    } else if (op->type == Int(32)) {
        // llvm has a performance bug inside of loop strength
        // reduction that barfs on long chains of selects. To avoid
        // it, we use bit-masking instead.
        Value *cmp = codegen(op->condition);
        Value *a = codegen(op->true_value);
        Value *b = codegen(op->false_value);
        cmp = builder->CreateIntCast(cmp, i32, true);
        a = builder->CreateAnd(a, cmp);
        cmp = builder->CreateNot(cmp);
        b = builder->CreateAnd(b, cmp);
        value = builder->CreateOr(a, b);
    } else {
        value = builder->CreateSelect(codegen(op->condition),
                                      codegen(op->true_value),
                                      codegen(op->false_value));
    }
}

namespace {
Expr promote_64(Expr e) {
    if (const Add *a = e.as<Add>()) {
        return Add::make(promote_64(a->a), promote_64(a->b));
    } else if (const Sub *s = e.as<Sub>()) {
        return Sub::make(promote_64(s->a), promote_64(s->b));
    } else if (const Mul *m = e.as<Mul>()) {
        return Mul::make(promote_64(m->a), promote_64(m->b));
    } else if (const Min *m = e.as<Min>()) {
        return Min::make(promote_64(m->a), promote_64(m->b));
    } else if (const Max *m = e.as<Max>()) {
        return Max::make(promote_64(m->a), promote_64(m->b));
    } else {
        return cast(Int(64), e);
    }
}
}

Value *CodeGen_LLVM::codegen_buffer_pointer(string buffer, Halide::Type type, Expr index) {
    // Promote index to 64-bit on targets that use 64-bit pointers.
    llvm::DataLayout d(module.get());
    if (promote_indices() && d.getPointerSize() == 8) {
        index = promote_64(index);
    }

    // Handles are always indexed as 64-bit.
    if (type.is_handle()) {
        return codegen_buffer_pointer(buffer, UInt(64, type.lanes()), index);
    } else {
        return codegen_buffer_pointer(buffer, type, codegen(index));
    }
}


Value *CodeGen_LLVM::codegen_buffer_pointer(string buffer, Halide::Type type, Value *index) {
    // Find the base address from the symbol table
    Value *base_address = symbol_table.get(buffer + ".host");
    llvm::Type *base_address_type = base_address->getType();
    unsigned address_space = base_address_type->getPointerAddressSpace();

    llvm::Type *load_type = llvm_type_of(type)->getPointerTo(address_space);

    // If the type doesn't match the expected type, we need to pointer cast
    if (load_type != base_address_type) {
        base_address = builder->CreatePointerCast(base_address, load_type);
    }

    llvm::Constant *constant_index = dyn_cast<llvm::Constant>(index);
    if (constant_index && constant_index->isZeroValue()) {
        return base_address;
    }

    // Promote index to 64-bit on targets that use 64-bit pointers.
    llvm::DataLayout d(module.get());
    if (d.getPointerSize() == 8) {
        index = builder->CreateIntCast(index, i64, true);
    }

    return builder->CreateInBoundsGEP(base_address, index);
}

namespace {
int next_power_of_two(int x) {
    for (int p2 = 1; ; p2 *= 2) {
        if (p2 >= x) {
            return p2;
        }
    }
    // unreachable.
}
}

void CodeGen_LLVM::add_tbaa_metadata(llvm::Instruction *inst, string buffer, Expr index) {

    // Get the unique name for the block of memory this allocate node
    // is using.
    buffer = get_allocation_name(buffer);

    // If the index is constant, we generate some TBAA info that helps
    // LLVM understand our loads/stores aren't aliased.
    bool constant_index = false;
    int64_t base = 0;
    int64_t width = 1;

    if (index.defined()) {
        if (const Ramp *ramp = index.as<Ramp>()) {
            const int64_t *pstride = as_const_int(ramp->stride);
            const int64_t *pbase = as_const_int(ramp->base);
            if (pstride && pbase) {
                // We want to find the smallest aligned width and offset
                // that contains this ramp.
                int64_t stride = *pstride;
                base = *pbase;
                assert(base >= 0);
                width = next_power_of_two(ramp->lanes * stride);

                while (base % width) {
                    base -= base % width;
                    width *= 2;
                }
                constant_index = true;
            }
        } else {
            const int64_t *pbase = as_const_int(index);
            if (pbase) {
                base = *pbase;
                constant_index = true;
            }
        }
    }

    // Add type-based-alias-analysis metadata to the pointer, so that
    // loads and stores to different buffers can get reordered.
    LLVMMDNodeArgumentType root_buffer_type[] = {MDString::get(*context, "Halide buffer")};
    MDNode *tbaa = MDNode::get(*context, root_buffer_type);

    LLVMMDNodeArgumentType this_buffer_type[] = {MDString::get(*context, buffer), tbaa};
    tbaa = MDNode::get(*context, this_buffer_type);

    // We also add metadata for constant indices to allow loads and
    // stores to the same buffer to get reordered.
    if (constant_index) {
        for (int w = 1024; w >= width; w /= 2) {
            int64_t b = (base / w) * w;

            std::stringstream level;
            level << buffer << ".width" << w << ".base" << b;
            LLVMMDNodeArgumentType this_level_type[] = {MDString::get(*context, level.str()), tbaa};
            tbaa = MDNode::get(*context, this_level_type);
        }
    }

    inst->setMetadata("tbaa", tbaa);
}

void CodeGen_LLVM::visit(const Load *op) {
    bool is_external = (external_buffer.find(op->name) != external_buffer.end());

    // If it's a Handle, load it as a uint64_t and then cast
    if (op->type.is_handle()) {
        codegen(reinterpret(op->type, Load::make(UInt(64, op->type.lanes()), op->name, op->index, op->image, op->param)));
        return;
    }

    // There are several cases. Different architectures may wish to override some.
    if (op->type.is_scalar()) {
        // Scalar loads
        Value *ptr = codegen_buffer_pointer(op->name, op->type, op->index);
        LoadInst *load = builder->CreateAlignedLoad(ptr, op->type.bytes());
        add_tbaa_metadata(load, op->name, op->index);
        value = load;
    } else {
        const Ramp *ramp = op->index.as<Ramp>();
        const IntImm *stride = ramp ? ramp->stride.as<IntImm>() : nullptr;

        if (ramp && stride && stride->value == 1) {
            int alignment = op->type.bytes(); // The size of a single element

            int native_bits = native_vector_bits();
            int native_bytes = native_bits / 8;
            // We assume halide_malloc for the platform returns
            // buffers aligned to at least the native vector
            // width. (i.e. 16-byte alignment on arm, and 32-byte
            // alignment on x86), so this is the maximum alignment we
            // can infer based on the index alone.

            // Boost the alignment if possible, up to the native vector width.
            ModulusRemainder mod_rem = modulus_remainder(ramp->base, alignment_info);
            while ((mod_rem.remainder & 1) == 0 &&
                   (mod_rem.modulus & 1) == 0 &&
                   alignment < native_bytes) {
                mod_rem.modulus /= 2;
                mod_rem.remainder /= 2;
                alignment *= 2;
            }

            // If it is an external buffer, then we cannot assume that the host pointer
            // is aligned to at least native vector width. However, we may be able to do
            // better than just assuming that it is unaligned.
            if (is_external && op->param.defined()) {
                int host_alignment = op->param.host_alignment();
                alignment = gcd(alignment, host_alignment);
            }

            // For dense vector loads wider than the native vector
            // width, bust them up into native vectors
            int load_lanes = op->type.lanes();
            int native_lanes = native_bits / op->type.bits();
            vector<Value *> slices;
            for (int i = 0; i < load_lanes; i += native_lanes) {
                int slice_lanes = std::min(native_lanes, load_lanes - i);
                Expr slice_base = simplify(ramp->base + i);
                Expr slice_index = slice_lanes == 1 ? slice_base : Ramp::make(slice_base, 1, slice_lanes);
                llvm::Type *slice_type = VectorType::get(llvm_type_of(op->type.element_of()), slice_lanes);
                Value *elt_ptr = codegen_buffer_pointer(op->name, op->type.element_of(), slice_base);
                Value *vec_ptr = builder->CreatePointerCast(elt_ptr, slice_type->getPointerTo());
                LoadInst *load = builder->CreateAlignedLoad(vec_ptr, alignment);
                add_tbaa_metadata(load, op->name, slice_index);
                slices.push_back(load);
            }
            value = concat_vectors(slices);

        } else if (ramp && stride && stride->value == 2) {
            // Load two vectors worth and then shuffle
            Expr base_a = ramp->base, base_b = ramp->base + ramp->lanes;

            // False indicates we should take the even-numbered lanes
            // from the load, true indicates we should take the
            // odd-numbered-lanes.
            bool shifted_a = false, shifted_b = false;

            bool external = op->param.defined() || op->image.defined();

            // Don't read beyond the end of an external buffer.
            if (external) {
                base_b -= 1;
                shifted_b = true;
            } else {
                // If the base ends in an odd constant, then subtract one
                // and do a different shuffle. This helps expressions like
                // (f(2*x) + f(2*x+1) share loads
                const Add *add = ramp->base.as<Add>();
                const IntImm *offset = add ? add->b.as<IntImm>() : nullptr;
                if (offset && offset->value & 1) {
                    base_a -= 1;
                    shifted_a = true;
                    base_b -= 1;
                    shifted_b = true;
                }
            }

            // Do each load.
            Expr ramp_a = Ramp::make(base_a, 1, ramp->lanes);
            Expr ramp_b = Ramp::make(base_b, 1, ramp->lanes);
            Expr load_a = Load::make(op->type, op->name, ramp_a, op->image, op->param);
            Expr load_b = Load::make(op->type, op->name, ramp_b, op->image, op->param);
            Value *vec_a = codegen(load_a);
            Value *vec_b = codegen(load_b);

            // Shuffle together the results.
            vector<int> indices(ramp->lanes);
            for (int i = 0; i < (ramp->lanes + 1)/2; i++) {
                indices[i] = i*2 + (shifted_a ? 1 : 0);
            }
            for (int i = (ramp->lanes + 1)/2; i < ramp->lanes; i++) {
                indices[i] = i*2 + (shifted_b ? 1 : 0);
            }

            value = shuffle_vectors(vec_a, vec_b, indices);
        } else if (ramp && stride && stride->value == -1) {
            // Load the vector and then flip it in-place
            Expr flipped_base = ramp->base - ramp->lanes + 1;
            Expr flipped_index = Ramp::make(flipped_base, 1, ramp->lanes);
            Expr flipped_load = Load::make(op->type, op->name, flipped_index, op->image, op->param);

            Value *flipped = codegen(flipped_load);

            vector<int> indices(ramp->lanes);
            for (int i = 0; i < ramp->lanes; i++) {
                indices[i] = ramp->lanes - 1 - i;
            }

            value = shuffle_vectors(flipped, indices);
        } else if (ramp) {
            // Gather without generating the indices as a vector
            Value *ptr = codegen_buffer_pointer(op->name, op->type.element_of(), ramp->base);
            Value *stride = codegen(ramp->stride);
            value = UndefValue::get(llvm_type_of(op->type));
            for (int i = 0; i < ramp->lanes; i++) {
                Value *lane = ConstantInt::get(i32, i);
                LoadInst *val = builder->CreateLoad(ptr);
                add_tbaa_metadata(val, op->name, op->index);
                value = builder->CreateInsertElement(value, val, lane);
                ptr = builder->CreateInBoundsGEP(ptr, stride);
            }
        } else if (false /* should_scalarize(op->index) */) {
            // TODO: put something sensible in for
            // should_scalarize. Probably a good idea if there are no
            // loads in it, and it's all int32.

            // Compute the index as scalars, and then do a gather
            Value *vec = UndefValue::get(llvm_type_of(op->type));
            for (int i = 0; i < op->type.lanes(); i++) {
                Expr idx = extract_lane(op->index, i);
                Value *ptr = codegen_buffer_pointer(op->name, op->type.element_of(), idx);
                LoadInst *val = builder->CreateLoad(ptr);
                add_tbaa_metadata(val, op->name, op->index);
                vec = builder->CreateInsertElement(vec, val, ConstantInt::get(i32, i));
            }
            value = vec;
        } else {
            // General gathers
            Value *index = codegen(op->index);
            Value *vec = UndefValue::get(llvm_type_of(op->type));
            for (int i = 0; i < op->type.lanes(); i++) {
                Value *idx = builder->CreateExtractElement(index, ConstantInt::get(i32, i));
                Value *ptr = codegen_buffer_pointer(op->name, op->type.element_of(), idx);
                LoadInst *val = builder->CreateLoad(ptr);
                add_tbaa_metadata(val, op->name, op->index);
                vec = builder->CreateInsertElement(vec, val, ConstantInt::get(i32, i));
            }
            value = vec;
        }
    }

}

void CodeGen_LLVM::visit(const Ramp *op) {
    if (is_const(op->stride) && !is_const(op->base)) {
        // If the stride is const and the base is not (e.g. ramp(x, 1,
        // 4)), we can lift out the stride and broadcast the base so
        // we can do a single vector broadcast and add instead of
        // repeated insertion
        Expr broadcast = Broadcast::make(op->base, op->lanes);
        Expr ramp = Ramp::make(make_zero(op->base.type()), op->stride, op->lanes);
        value = codegen(broadcast + ramp);
    } else {
        // Otherwise we generate element by element by adding the stride to the base repeatedly

        Value *base = codegen(op->base);
        Value *stride = codegen(op->stride);

        value = UndefValue::get(llvm_type_of(op->type));
        for (int i = 0; i < op->type.lanes(); i++) {
            if (i > 0) {
                if (op->type.is_float()) {
                    base = builder->CreateFAdd(base, stride);
                } else if (op->type.is_int() && op->type.bits() >= 32) {
                    base = builder->CreateNSWAdd(base, stride);
                } else {
                    base = builder->CreateAdd(base, stride);
                }
            }
            value = builder->CreateInsertElement(value, base, ConstantInt::get(i32, i));
        }
    }
}

llvm::Value *CodeGen_LLVM::create_broadcast(llvm::Value *v, int lanes) {
    Constant *undef = UndefValue::get(VectorType::get(v->getType(), lanes));
    Constant *zero = ConstantInt::get(i32, 0);
    v = builder->CreateInsertElement(undef, v, zero);
    Constant *zeros = ConstantVector::getSplat(lanes, zero);
    return builder->CreateShuffleVector(v, undef, zeros);
}

void CodeGen_LLVM::visit(const Broadcast *op) {
    value = create_broadcast(codegen(op->value), op->lanes);
}

// Pass through scalars, and unpack broadcasts. Assert if it's a non-vector broadcast.
Expr unbroadcast(Expr e) {
    if (e.type().is_vector()) {
        const Broadcast *broadcast = e.as<Broadcast>();
        internal_assert(broadcast);
        return broadcast->value;
    } else {
        return e;
    }
}

Value *CodeGen_LLVM::interleave_vectors(const std::vector<Value *> &vecs) {
    internal_assert(vecs.size() >= 1);
    for (size_t i = 1; i < vecs.size(); i++) {
        internal_assert(vecs[0]->getType() == vecs[i]->getType());
    }
    int vec_elements = vecs[0]->getType()->getVectorNumElements();

    if (vecs.size() == 1) {
        return vecs[0];
    } else if (vecs.size() == 2) {
        Value *a = vecs[0];
        Value *b = vecs[1];
        vector<int> indices(vec_elements*2);
        for (int i = 0; i < vec_elements*2; i++) {
            indices[i] = i%2 == 0 ? i/2 : i/2 + vec_elements;
        }
        return shuffle_vectors(a, b, indices);
    } else {
        // Grab the even and odd elements of vecs.
        vector<Value *> even_vecs;
        vector<Value *> odd_vecs;
        for (size_t i = 0; i < vecs.size(); i++) {
            if (i%2 == 0) {
                even_vecs.push_back(vecs[i]);
            } else {
                odd_vecs.push_back(vecs[i]);
            }
        }

        // If the number of vecs is odd, save the last one for later.
        Value *last = nullptr;
        if (even_vecs.size() > odd_vecs.size()) {
            last = even_vecs.back();
            even_vecs.pop_back();
        }
        internal_assert(even_vecs.size() == odd_vecs.size());

        // Interleave the even and odd parts.
        Value *even = interleave_vectors(even_vecs);
        Value *odd = interleave_vectors(odd_vecs);

        if (last) {
            int result_elements = vec_elements*vecs.size();

            // Interleave even and odd, leaving a space for the last element.
            vector<int> indices(result_elements, -1);
            for (int i = 0, idx = 0; i < result_elements; i++) {
                if (i%vecs.size() < vecs.size() - 1) {
                    indices[i] = idx%2 == 0 ? idx/2 : idx/2 + vec_elements*even_vecs.size();
                    idx++;
                }
            }
            Value *even_odd = shuffle_vectors(even, odd, indices);

            // Interleave the last vector into the result.
            last = slice_vector(last, 0, result_elements);
            for (int i = 0; i < result_elements; i++) {
                if (i%vecs.size() < vecs.size() - 1) {
                    indices[i] = i;
                } else {
                    indices[i] = i/vecs.size() + result_elements;
                }
            }

            return shuffle_vectors(even_odd, last, indices);
        } else {
            return interleave_vectors({even, odd});
        }
    }
}

void CodeGen_LLVM::scalarize(Expr e) {
    llvm::Type *result_type = llvm_type_of(e.type());

    Value *result = UndefValue::get(result_type);

    for (int i = 0; i < e.type().lanes(); i++) {
        Value *v = codegen(extract_lane(e, i));
        result = builder->CreateInsertElement(result, v, ConstantInt::get(i32, i));
    }
    value = result;
}

void CodeGen_LLVM::visit(const Call *op) {
    internal_assert(op->call_type == Call::Extern ||
                    op->call_type == Call::ExternCPlusPlus ||
                    op->call_type == Call::Intrinsic ||
                    op->call_type == Call::PureExtern ||
                    op->call_type == Call::PureIntrinsic)
        << "Can only codegen extern calls and intrinsics\n";

    // Some call nodes are actually injected at various stages as a
    // cue for llvm to generate particular ops. In general these are
    // handled in the standard library, but ones with e.g. varying
    // types are handled here.
    if (op->is_intrinsic(Call::shuffle_vector)) {
        internal_assert((int) op->args.size() == 1 + op->type.lanes());
        vector<int> indices(op->type.lanes());
        for (size_t i = 0; i < indices.size(); i++) {
            const IntImm *idx = op->args[i+1].as<IntImm>();
            internal_assert(idx);
            internal_assert(idx->value >= 0 && idx->value <= op->args[0].type().lanes());
            indices[i] = idx->value;
        }
        Value *arg = codegen(op->args[0]);

        value = shuffle_vectors(arg, indices);

        if (op->type.is_scalar()) {
            value = builder->CreateExtractElement(value, ConstantInt::get(i32, 0));
        }
    } else if (op->is_intrinsic(Call::slice_vector)) {
        internal_assert(op->args.size() == 4);
        const int64_t *start = as_const_int(op->args[1]);
        const int64_t *stride = as_const_int(op->args[2]);
        const int64_t *lanes = as_const_int(op->args[3]);
        internal_assert(start && stride && lanes) << "argument to slice_vector must be a constant.\n";

        vector<int> indices(op->type.lanes());
        for (int i = 0; i < *lanes; i++) {
            indices[i] = *start + *stride * i;
        }

        value = shuffle_vectors(codegen(op->args[0]), indices);

        if (op->type.is_scalar()) {
            value = builder->CreateExtractElement(value, ConstantInt::get(i32, 0));
        }
    } else if (op->is_intrinsic(Call::interleave_vectors)) {
        vector<Value *> args;
        args.reserve(op->args.size());
        for (Expr i : op->args) {
            args.push_back(codegen(i));
        }
        value = interleave_vectors(args);
    } else if (op->is_intrinsic(Call::concat_vectors)) {
        vector<Value *> args;
        args.reserve(op->args.size());
        for (Expr i : op->args) {
            args.push_back(codegen(i));
        }
        value = concat_vectors(args);
    } else if (op->is_intrinsic(Call::debug_to_file)) {
        internal_assert(op->args.size() == 3);
        const StringImm *filename = op->args[0].as<StringImm>();
        internal_assert(filename) << "Malformed debug_to_file node\n";
        // Grab the function from the initial module
        llvm::Function *debug_to_file = module->getFunction("halide_debug_to_file");
        internal_assert(debug_to_file) << "Could not find halide_debug_to_file function in initial module\n";

        // Make the filename a global string constant
        Value *user_context = get_user_context();
        Value *char_ptr = codegen(Expr(filename));
        vector<Value *> args = {user_context, char_ptr, codegen(op->args[1])};

        Value *buffer = codegen(op->args[2]);
        buffer = builder->CreatePointerCast(buffer, buffer_t_type->getPointerTo());
        args.push_back(buffer);

        value = builder->CreateCall(debug_to_file, args);

    } else if (op->is_intrinsic(Call::bitwise_and)) {
        internal_assert(op->args.size() == 2);
        value = builder->CreateAnd(codegen(op->args[0]), codegen(op->args[1]));
    } else if (op->is_intrinsic(Call::bitwise_xor)) {
        internal_assert(op->args.size() == 2);
        value = builder->CreateXor(codegen(op->args[0]), codegen(op->args[1]));
    } else if (op->is_intrinsic(Call::bitwise_or)) {
        internal_assert(op->args.size() == 2);
        value = builder->CreateOr(codegen(op->args[0]), codegen(op->args[1]));
    } else if (op->is_intrinsic(Call::bitwise_not)) {
        internal_assert(op->args.size() == 1);
        value = builder->CreateNot(codegen(op->args[0]));
    } else if (op->is_intrinsic(Call::reinterpret)) {
        internal_assert(op->args.size() == 1);
        Type dst = op->type;
        Type src = op->args[0].type();
        llvm::Type *llvm_dst = llvm_type_of(dst);
        value = codegen(op->args[0]);
        if (src.is_handle() && !dst.is_handle()) {
            internal_assert(dst.is_uint() && dst.bits() == 64);

            // Handle -> UInt64
            llvm::DataLayout d(module.get());
            if (d.getPointerSize() == 4) {
                llvm::Type *intermediate = llvm_type_of(UInt(32, dst.lanes()));
                value = builder->CreatePtrToInt(value, intermediate);
                value = builder->CreateZExt(value, llvm_dst);
            } else if (d.getPointerSize() == 8) {
                value = builder->CreatePtrToInt(value, llvm_dst);
            } else {
                internal_error << "Pointer size is neither 4 nor 8 bytes\n";
            }

        } else if (dst.is_handle() && !src.is_handle()) {
            internal_assert(src.is_uint() && src.bits() == 64);

            // UInt64 -> Handle
            llvm::DataLayout d(module.get());
            if (d.getPointerSize() == 4) {
                llvm::Type *intermediate = llvm_type_of(UInt(32, src.lanes()));
                value = builder->CreateTrunc(value, intermediate);
                value = builder->CreateIntToPtr(value, llvm_dst);
            } else if (d.getPointerSize() == 8) {
                value = builder->CreateIntToPtr(value, llvm_dst);
            } else {
                internal_error << "Pointer size is neither 4 nor 8 bytes\n";
            }

        } else {
            value = builder->CreateBitCast(codegen(op->args[0]), llvm_dst);
        }
    } else if (op->is_intrinsic(Call::shift_left)) {
        internal_assert(op->args.size() == 2);
        value = builder->CreateShl(codegen(op->args[0]), codegen(op->args[1]));
    } else if (op->is_intrinsic(Call::shift_right)) {
        internal_assert(op->args.size() == 2);
        if (op->type.is_int()) {
            value = builder->CreateAShr(codegen(op->args[0]), codegen(op->args[1]));
        } else {
            value = builder->CreateLShr(codegen(op->args[0]), codegen(op->args[1]));
        }
    } else if (op->is_intrinsic(Call::abs)) {

        internal_assert(op->args.size() == 1);

        // Check if an appropriate vector abs for this type exists in the initial module
        Type t = op->args[0].type();
        string name = (t.is_float() ? "abs_f" : "abs_i") + std::to_string(t.bits());
        llvm::Function * builtin_abs =
            find_vector_runtime_function(name, op->type.lanes()).first;

        if (t.is_vector() && builtin_abs) {
            codegen(Call::make(op->type, name, op->args, Call::Extern));
        } else {
            // Generate select(x >= 0, x, -x) instead
            string x_name = unique_name('x');
            Expr x = Variable::make(op->args[0].type(), x_name);
            value = codegen(Let::make(x_name, op->args[0], select(x >= 0, x, -x)));
        }
    } else if (op->is_intrinsic(Call::absd)) {

        internal_assert(op->args.size() == 2);

        Expr a = op->args[0];
        Expr b = op->args[1];

        // Check if an appropriate vector abs for this type exists in the initial module
        Type t = a.type();
        string name;
        if (t.is_float()) {
            codegen(abs(a - b));
            return;
        } else if (t.is_int()) {
            name = "absd_i" + std::to_string(t.bits());
        } else {
            name = "absd_u" + std::to_string(t.bits());
        }

        llvm::Function *builtin_absd =
            find_vector_runtime_function(name, op->type.lanes()).first;

        if (t.is_vector() && builtin_absd) {
            codegen(Call::make(op->type, name, op->args, Call::Extern));
        } else {
            // Use a select instead
            string a_name = unique_name('a');
            string b_name = unique_name('b');
            Expr a_var = Variable::make(op->args[0].type(), a_name);
            Expr b_var = Variable::make(op->args[1].type(), b_name);
            codegen(Let::make(a_name, op->args[0],
                              Let::make(b_name, op->args[1],
                                        Select::make(a_var < b_var, b_var - a_var, a_var - b_var))));
        }
    } else if (op->is_intrinsic("div_round_to_zero")) {
        internal_assert(op->args.size() == 2);
        Value *a = codegen(op->args[0]);
        Value *b = codegen(op->args[1]);
        if (op->type.is_int()) {
            value = builder->CreateSDiv(a, b);
        } else if (op->type.is_uint()) {
            value = builder->CreateUDiv(a, b);
        } else {
            internal_error << "div_round_to_zero of non-integer type.\n";
        }
    } else if (op->is_intrinsic("mod_round_to_zero")) {
        internal_assert(op->args.size() == 2);
        Value *a = codegen(op->args[0]);
        Value *b = codegen(op->args[1]);
        if (op->type.is_int()) {
            value = builder->CreateSRem(a, b);
        } else if (op->type.is_uint()) {
            value = builder->CreateURem(a, b);
        } else {
            internal_error << "mod_round_to_zero of non-integer type.\n";
        }
    } else if (op->is_intrinsic(Call::copy_buffer_t)) {
        // Make some memory for this buffer_t
        Value *dst = create_alloca_at_entry(buffer_t_type, 1);
        Value *src = codegen(op->args[0]);
        src = builder->CreatePointerCast(src, buffer_t_type->getPointerTo());
        src = builder->CreateLoad(src);
        builder->CreateStore(src, dst);
        value = dst;
    } else if (op->is_intrinsic(Call::create_buffer_t)) {
        // Make some memory for this buffer_t
        Value *buffer = create_alloca_at_entry(buffer_t_type, 1);

        // Populate the fields
        internal_assert(op->args[0].type().is_handle())
            << "The first argument to create_buffer_t must be a Handle\n";
        Value *host_ptr = codegen(op->args[0]);
        host_ptr = builder->CreatePointerCast(host_ptr, i8->getPointerTo());
        builder->CreateStore(host_ptr, buffer_host_ptr(buffer));

        // Type check integer arguments
        for (size_t i = 2; i < op->args.size(); i++) {
            internal_assert(op->args[i].type() == Int(32))
                << "All arguments to create_buffer_t beyond the second must have type Int(32)\n";
        }

        // Second argument is used solely for its Type. Value is unimportant.
        // Currenty, only the size matters, but ultimately we will encode
        // complete type info in buffer_t.
        Value *elem_size = codegen(op->args[1].type().bytes());
        builder->CreateStore(elem_size, buffer_elem_size_ptr(buffer));

        int dims = (op->args.size() - 2) / 3;
        user_assert(dims <= 4)
            << "Halide currently has a limit of four dimensions on "
            << "Funcs used on the GPU or passed to extern stages.\n";
        for (int i = 0; i < 4; i++) {
            Value *min, *extent, *stride;
            if (i < dims) {
                min    = codegen(op->args[i*3+2]);
                extent = codegen(op->args[i*3+3]);
                stride = codegen(op->args[i*3+4]);
            } else {
                min = extent = stride = ConstantInt::get(i32, 0);
            }
            builder->CreateStore(min, buffer_min_ptr(buffer, i));
            builder->CreateStore(extent, buffer_extent_ptr(buffer, i));
            builder->CreateStore(stride, buffer_stride_ptr(buffer, i));
        }

        builder->CreateStore(ConstantInt::get(i8, 0), buffer_host_dirty_ptr(buffer));
        builder->CreateStore(ConstantInt::get(i8, 0), buffer_dev_dirty_ptr(buffer));
        builder->CreateStore(ConstantInt::get(i64, 0), buffer_dev_ptr(buffer));

        value = buffer;
    } else if (op->is_intrinsic(Call::extract_buffer_host)) {
        internal_assert(op->args.size() == 1);
        Value *buffer = codegen(op->args[0]);
        buffer = builder->CreatePointerCast(buffer, buffer_t_type->getPointerTo());
        value = buffer_host(buffer);
    } else if (op->is_intrinsic(Call::extract_buffer_min)) {
        internal_assert(op->args.size() == 2);
        const IntImm *idx = op->args[1].as<IntImm>();
        internal_assert(idx);
        Value *buffer = codegen(op->args[0]);
        buffer = builder->CreatePointerCast(buffer, buffer_t_type->getPointerTo());
        value = buffer_min(buffer, idx->value);
    } else if (op->is_intrinsic(Call::extract_buffer_max)) {
        internal_assert(op->args.size() == 2);
        const IntImm *idx = op->args[1].as<IntImm>();
        internal_assert(idx);
        Value *buffer = codegen(op->args[0]);
        buffer = builder->CreatePointerCast(buffer, buffer_t_type->getPointerTo());
        Value *extent = buffer_extent(buffer, idx->value);
        Value *min = buffer_min(buffer, idx->value);
        Value *max_plus_one = builder->CreateNSWAdd(min, extent);
        value = builder->CreateNSWSub(max_plus_one, ConstantInt::get(i32, 1));
    } else if (op->is_intrinsic(Call::rewrite_buffer)) {
        int dims = ((int)(op->args.size())-2)/3;
        internal_assert((int)(op->args.size()) == dims*3 + 2);
        internal_assert(dims <= 4);

        Value *buffer = codegen(op->args[0]);

        // Rewrite the buffer_t using the args
        builder->CreateStore(codegen(op->args[1]), buffer_elem_size_ptr(buffer));
        for (int i = 0; i < dims; i++) {
            builder->CreateStore(codegen(op->args[i*3+2]), buffer_min_ptr(buffer, i));
            builder->CreateStore(codegen(op->args[i*3+3]), buffer_extent_ptr(buffer, i));
            builder->CreateStore(codegen(op->args[i*3+4]), buffer_stride_ptr(buffer, i));
        }
        for (int i = dims; i < 4; i++) {
            builder->CreateStore(ConstantInt::get(i32, 0), buffer_min_ptr(buffer, i));
            builder->CreateStore(ConstantInt::get(i32, 0), buffer_extent_ptr(buffer, i));
            builder->CreateStore(ConstantInt::get(i32, 0), buffer_stride_ptr(buffer, i));
        }

        // From the point of view of the continued code (a containing assert stmt), this returns true.
        value = codegen(const_true());
    } else if (op->is_intrinsic(Call::set_host_dirty)) {
        internal_assert(op->args.size() == 2);
        Value *buffer = codegen(op->args[0]);
        Value *arg = codegen(op->args[1]);
        builder->CreateStore(arg, buffer_host_dirty_ptr(buffer));
        value = ConstantInt::get(i32, 0);
    } else if (op->is_intrinsic(Call::set_dev_dirty)) {
        internal_assert(op->args.size() == 2);
        Value *buffer = codegen(op->args[0]);
        Value *arg = codegen(op->args[1]);
        builder->CreateStore(arg, buffer_dev_dirty_ptr(buffer));
        value = ConstantInt::get(i32, 0);
    } else if (op->is_intrinsic(Call::null_handle)) {
        internal_assert(op->args.size() == 0) << "null_handle takes no arguments\n";
        internal_assert(op->type.is_handle()) << "null_handle must return a Handle type\n";
        value = ConstantPointerNull::get(i8->getPointerTo());
    } else if (op->is_intrinsic(Call::address_of)) {
        internal_assert(op->args.size() == 1) << "address_of takes one argument\n";
        internal_assert(op->type.is_handle()) << "address_of must return a Handle type\n";
        const Load *load = op->args[0].as<Load>();
        internal_assert(load) << "The sole argument to address_of must be a Load node\n";
        internal_assert(load->index.type().is_scalar()) << "Can't take the address of a vector load\n";

        value = codegen_buffer_pointer(load->name, load->type, load->index);

    } else if (op->is_intrinsic(Call::trace) ||
               op->is_intrinsic(Call::trace_expr)) {

        int int_args = (int)(op->args.size()) - 5;
        internal_assert(int_args >= 0);

        // Make a global string for the func name. Should be the same for all lanes.
        Value *name = codegen(unbroadcast(op->args[0]));

        // Codegen the event type. Should be the same for all lanes.
        Value *event_type = codegen(unbroadcast(op->args[1]));

        // Codegen the buffer id
        Expr id = op->args[2];
        Value *realization_id;
        if (id.as<Broadcast>()) {
            realization_id = codegen(unbroadcast(id));
        } else {
            realization_id = codegen(id);
        }

        // Codegen the value index. Should be the same for all lanes.
        Value *value_index = codegen(unbroadcast(op->args[3]));

        // Allocate and populate a stack entry for the value arg
        Type type = op->args[4].type();
        Value *value_stored_array = create_alloca_at_entry(llvm_type_of(type), 1);
        Value *value_stored = codegen(op->args[4]);
        builder->CreateStore(value_stored, value_stored_array);
        value_stored_array = builder->CreatePointerCast(value_stored_array, i8->getPointerTo());

        // Allocate and populate a stack array for the integer args
        Value *coords;
        if (int_args > 0) {
            llvm::Type *coords_type = llvm_type_of(op->args[5].type());
            coords = create_alloca_at_entry(coords_type, int_args);
            for (int i = 0; i < int_args; i++) {
                Value *coord_ptr =
                    builder->CreateConstInBoundsGEP1_32(
#if LLVM_VERSION >= 37
                        coords_type,
#endif
                        coords,
                        i);
                builder->CreateStore(codegen(op->args[5+i]), coord_ptr);
            }
            coords = builder->CreatePointerCast(coords, i32->getPointerTo());
        } else {
            coords = Constant::getNullValue(i32->getPointerTo());
        }

        StructType *trace_event_type = module->getTypeByName("struct.halide_trace_event");
        user_assert(trace_event_type) << "The module being generated does not support tracing.\n";
        Value *trace_event = create_alloca_at_entry(trace_event_type, 1);

        Value *members[10] = {
            name,
            event_type,
            realization_id,
            ConstantInt::get(i32, type.code()),
            ConstantInt::get(i32, type.bits()),
            ConstantInt::get(i32, type.lanes()),
            value_index,
            value_stored_array,
            ConstantInt::get(i32, int_args * type.lanes()),
            coords};

        for (size_t i = 0; i < sizeof(members)/sizeof(members[0]); i++) {
            Value *field_ptr =
                builder->CreateConstInBoundsGEP2_32(
#if LLVM_VERSION >= 37
                    trace_event_type,
#endif
                    trace_event,
                    0,
                    i);
            builder->CreateStore(members[i], field_ptr);
        }

        // Call the runtime function
        vector<Value *> args(2);
        args[0] = get_user_context();
        args[1] = trace_event;

        llvm::Function *trace_fn = module->getFunction("halide_trace");
        internal_assert(trace_fn);

        value = builder->CreateCall(trace_fn, args);

        if (op->is_intrinsic(Call::trace_expr)) {
            value = value_stored;
        }

    } else if (op->is_intrinsic(Call::lerp)) {
        internal_assert(op->args.size() == 3);
        value = codegen(lower_lerp(op->args[0], op->args[1], op->args[2]));
    } else if (op->is_intrinsic(Call::popcount)) {
        internal_assert(op->args.size() == 1);
        std::vector<llvm::Type*> arg_type(1);
        arg_type[0] = llvm_type_of(op->args[0].type());
        llvm::Function *fn = Intrinsic::getDeclaration(module.get(), Intrinsic::ctpop, arg_type);
        CallInst *call = builder->CreateCall(fn, codegen(op->args[0]));
        value = call;
    } else if (op->is_intrinsic(Call::count_leading_zeros) ||
               op->is_intrinsic(Call::count_trailing_zeros)) {
        internal_assert(op->args.size() == 1);
        std::vector<llvm::Type*> arg_type(1);
        arg_type[0] = llvm_type_of(op->args[0].type());
        llvm::Function *fn = Intrinsic::getDeclaration(module.get(),
                                                       (op->is_intrinsic(Call::count_leading_zeros)) ? Intrinsic::ctlz :
                                                       Intrinsic::cttz,
                                                       arg_type);
        llvm::Value *zero_is_not_undef = llvm::ConstantInt::getFalse(*context);
        llvm::Value *args[2] = { codegen(op->args[0]), zero_is_not_undef };
        CallInst *call = builder->CreateCall(fn, args);
        value = call;
    } else if (op->is_intrinsic(Call::return_second)) {
        internal_assert(op->args.size() == 2);
        codegen(op->args[0]);
        value = codegen(op->args[1]);
    } else if (op->is_intrinsic(Call::if_then_else)) {
        if (op->type.is_vector()) {
            scalarize(op);

        } else {

            internal_assert(op->args.size() == 3);

            BasicBlock *true_bb = BasicBlock::Create(*context, "true_bb", function);
            BasicBlock *false_bb = BasicBlock::Create(*context, "false_bb", function);
            BasicBlock *after_bb = BasicBlock::Create(*context, "after_bb", function);
            builder->CreateCondBr(codegen(op->args[0]), true_bb, false_bb);
            builder->SetInsertPoint(true_bb);
            Value *true_value = codegen(op->args[1]);
            builder->CreateBr(after_bb);

            builder->SetInsertPoint(false_bb);
            Value *false_value = codegen(op->args[2]);
            builder->CreateBr(after_bb);

            builder->SetInsertPoint(after_bb);

            PHINode *phi = builder->CreatePHI(true_value->getType(), 2);
            phi->addIncoming(true_value, true_bb);
            phi->addIncoming(false_value, false_bb);

            value = phi;
        }
    } else if (op->is_intrinsic(Call::make_struct)) {
        if (op->type.is_vector()) {
            // Make a vector-of-structs
            scalarize(op);
        } else {
            // Codegen each element.
            assert(!op->args.empty());
            vector<llvm::Value *> args(op->args.size());
            vector<llvm::Type *> types(op->args.size());
            for (size_t i = 0; i < op->args.size(); i++) {
                args[i] = codegen(op->args[i]);
                types[i] = args[i]->getType();
            }

            // Create an struct on the stack.
            StructType *struct_t = StructType::create(types);
            Value *ptr = create_alloca_at_entry(struct_t, 1);

            // Put the elements in the struct.
            for (size_t i = 0; i < args.size(); i++) {
                Value *field_ptr =
                    builder->CreateConstInBoundsGEP2_32(
#if LLVM_VERSION >= 37
                        struct_t,
#endif
                        ptr,
                        0,
                        i);
                builder->CreateStore(args[i], field_ptr);
            }

            value = ptr;
        }

    } else if (op->is_intrinsic(Call::stringify)) {
        assert(!op->args.empty());

        if (op->type.is_vector()) {
            scalarize(op);
        } else {

            // Compute the maximum possible size of the message.
            int buf_size = 1; // One for the terminating zero.
            for (size_t i = 0; i < op->args.size(); i++) {
                Type t = op->args[i].type();
                if (op->args[i].as<StringImm>()) {
                    buf_size += op->args[i].as<StringImm>()->value.size();
                } else if (t.is_int() || t.is_uint()) {
                    buf_size += 19; // 2^64 = 18446744073709551616
                } else if (t.is_float()) {
                    if (t.bits() == 32) {
                        buf_size += 47; // %f format of max negative float
                    } else {
                        buf_size += 14; // Scientific notation with 6 decimal places.
                    }
                } else {
                    internal_assert(t.is_handle());
                    buf_size += 18; // 0x0123456789abcdef
                }
            }
            // Round up to a multiple of 16 bytes.
            buf_size = ((buf_size + 15)/16)*16;

            // Clamp to at most 8k.
            if (buf_size > 8192) buf_size = 8192;

            // Allocate a stack array to hold the message.
            llvm::Value *buf = create_alloca_at_entry(i8, buf_size);

            llvm::Value *dst = buf;
            llvm::Value *buf_end = builder->CreateConstGEP1_32(buf, buf_size);

            llvm::Function *append_string  = module->getFunction("halide_string_to_string");
            llvm::Function *append_int64   = module->getFunction("halide_int64_to_string");
            llvm::Function *append_uint64  = module->getFunction("halide_uint64_to_string");
            llvm::Function *append_double  = module->getFunction("halide_double_to_string");
            llvm::Function *append_pointer = module->getFunction("halide_pointer_to_string");

            internal_assert(append_string);
            internal_assert(append_int64);
            internal_assert(append_uint64);
            internal_assert(append_double);
            internal_assert(append_pointer);

            for (size_t i = 0; i < op->args.size(); i++) {
                const StringImm *s = op->args[i].as<StringImm>();
                Type t = op->args[i].type();
                internal_assert(t.lanes() == 1);
                vector<Value *> call_args(2);
                call_args[0] = dst;
                call_args[1] = buf_end;

                if (s) {
                    call_args.push_back(codegen(op->args[i]));
                    dst = builder->CreateCall(append_string, call_args);
                } else if (t.is_int()) {
                    call_args.push_back(codegen(Cast::make(Int(64), op->args[i])));
                    call_args.push_back(ConstantInt::get(i32, 1));
                    dst = builder->CreateCall(append_int64, call_args);
                } else if (t.is_uint()) {
                    call_args.push_back(codegen(Cast::make(UInt(64), op->args[i])));
                    call_args.push_back(ConstantInt::get(i32, 1));
                    dst = builder->CreateCall(append_uint64, call_args);
                } else if (t.is_float()) {
                    call_args.push_back(codegen(Cast::make(Float(64), op->args[i])));
                    // Use scientific notation for doubles
                    call_args.push_back(ConstantInt::get(i32, t.bits() == 64 ? 1 : 0));
                    dst = builder->CreateCall(append_double, call_args);
                } else {
                    internal_assert(t.is_handle());
                    call_args.push_back(codegen(op->args[i]));
                    dst = builder->CreateCall(append_pointer, call_args);
                }
            }
            value = buf;
        }
    } else if (op->is_intrinsic(Call::memoize_expr)) {
        // Used as an annotation for caching, should be invisible to
        // codegen. Ignore arguments beyond the first as they are only
        // used in the cache key.
        internal_assert(op->args.size() > 0);
        value = codegen(op->args[0]);
    } else if (op->is_intrinsic(Call::copy_memory)) {
        value = builder->CreateMemCpy(codegen(op->args[0]),
                                      codegen(op->args[1]),
                                      codegen(op->args[2]), 0);
    } else if (op->is_intrinsic(Call::register_destructor)) {
        internal_assert(op->args.size() == 2);
        const StringImm *fn = op->args[0].as<StringImm>();
        internal_assert(fn);
        Expr arg = op->args[1];
        internal_assert(arg.type().is_handle());
        llvm::Function *f = module->getFunction(fn->value);
        if (!f) {
            llvm::Type *arg_types[] = {i8->getPointerTo(), i8->getPointerTo()};
            FunctionType *func_t = FunctionType::get(void_t, arg_types, false);
            f = llvm::Function::Create(func_t, llvm::Function::ExternalLinkage, fn->value, module.get());
            f->setCallingConv(CallingConv::C);
        }
        register_destructor(f, codegen(arg), Always);
    } else if (op->call_type == Call::Intrinsic ||
               op->call_type == Call::PureIntrinsic) {
        internal_error << "Unknown intrinsic: " << op->name << "\n";
    } else if (op->call_type == Call::PureExtern && op->name == "pow_f32") {
        internal_assert(op->args.size() == 2);
        Expr x = op->args[0];
        Expr y = op->args[1];
        Expr e = Internal::halide_exp(Internal::halide_log(x) * y);
        e.accept(this);
    } else if (op->call_type == Call::PureExtern && op->name == "log_f32") {
        internal_assert(op->args.size() == 1);
        Expr e = Internal::halide_log(op->args[0]);
        e.accept(this);
    } else if (op->call_type == Call::PureExtern && op->name == "exp_f32") {
        internal_assert(op->args.size() == 1);
        Expr e = Internal::halide_exp(op->args[0]);
        e.accept(this);
    } else if (op->call_type == Call::PureExtern &&
               (op->name == "is_nan_f32" || op->name == "is_nan_f64")) {
        internal_assert(op->args.size() == 1);
        Value *a = codegen(op->args[0]);
        value = builder->CreateFCmpUNO(a, a);
    } else {
        // It's an extern call.

        std::string name;
        if (op->call_type == Call::ExternCPlusPlus) {
            user_assert(get_target().has_feature(Target::CPlusPlusMangling)) <<
                "Target must specify C++ name mangling (\"c_plus_plus_name_mangling\") in order to call C++ externs. (" <<
                op->name << ")\n";

            std::vector<std::string> namespaces;
            name = extract_namespaces(op->name, namespaces);
            std::vector<ExternFuncArgument> mangle_args;
            for (const auto &arg : op->args) {
                mangle_args.push_back(ExternFuncArgument(arg));
            }
            name = cplusplus_function_mangled_name(name, namespaces, op->type, mangle_args, get_target());
        } else {
            name = op->name;
        }

        // Codegen the args
        vector<Value *> args(op->args.size());
        for (size_t i = 0; i < op->args.size(); i++) {
            args[i] = codegen(op->args[i]);
        }

        llvm::Function *fn = module->getFunction(name);

        llvm::Type *result_type = llvm_type_of(op->type);

        // Add a user context arg as needed. It's never a vector.
        bool takes_user_context = function_takes_user_context(op->name);
        if (takes_user_context) {
            internal_assert(fn) << "External function " << op->name << " is marked as taking user_context, but is not in the runtime module. Check if runtime_api.cpp needs to be rebuilt.\n";
            debug(4) << "Adding user_context to " << op->name << " args\n";
            args.insert(args.begin(), get_user_context());
        }

        // If we can't find it, declare it extern "C"
        if (!fn) {
            vector<llvm::Type *> arg_types(args.size());
            for (size_t i = 0; i < args.size(); i++) {
                arg_types[i] = args[i]->getType();
                if (arg_types[i]->isVectorTy()) {
                    VectorType *vt = dyn_cast<VectorType>(arg_types[i]);
                    arg_types[i] = vt->getElementType();
                }
            }

            llvm::Type *scalar_result_type = result_type;
            if (result_type->isVectorTy()) {
                VectorType *vt = dyn_cast<VectorType>(result_type);
                scalar_result_type = vt->getElementType();
            }

            FunctionType *func_t = FunctionType::get(scalar_result_type, arg_types, false);

            fn = llvm::Function::Create(func_t, llvm::Function::ExternalLinkage, name, module.get());
            fn->setCallingConv(CallingConv::C);
            debug(4) << "Did not find " << op->name << ". Declared it extern \"C\".\n";
        } else {
            debug(4) << "Found " << op->name << "\n";

            // TODO: Say something more accurate here as there is now
            // partial information in the handle_type field, but it is
            // not clear it can be matched to the LLVM types and it is
            // not always there.
            // Halide's type system doesn't preserve pointer types
            // correctly (they just get called "Handle()"), so we may
            // need to pointer cast to the appropriate type. Only look at
            // fixed params (not varags) in llvm function.
            FunctionType *func_t = fn->getFunctionType();
            for (size_t i = takes_user_context ? 1 : 0;
                 i < std::min(args.size(), (size_t)(func_t->getNumParams()));
                 i++) {
                Expr halide_arg = takes_user_context ? op->args[i-1] : op->args[i];
                if (halide_arg.type().is_handle()) {
                    llvm::Type *t = func_t->getParamType(i);

                    // Widen to vector-width as needed. If the
                    // function doesn't actually take a vector,
                    // individual lanes will be extracted below.
                    if (halide_arg.type().is_vector() &&
                        !t->isVectorTy()) {
                        t = VectorType::get(t, halide_arg.type().lanes());
                    }

                    if (t != args[i]->getType()) {
                        debug(4) << "Pointer casting argument to extern call: "
                                 << halide_arg << "\n";
                        args[i] = builder->CreatePointerCast(args[i], t);
                    }
                }
            }
        }

        if (op->type.is_scalar()) {
            CallInst *call = builder->CreateCall(fn, args);
            if (op->is_pure()) {
                call->setDoesNotAccessMemory();
            }
            call->setDoesNotThrow();
            value = call;
        } else {

            // Check if a vector version of the function already
            // exists at some useful width.
            pair<llvm::Function *, int> vec =
                find_vector_runtime_function(name, op->type.lanes());
            llvm::Function *vec_fn = vec.first;
            int w = vec.second;

            if (vec_fn) {
                value = call_intrin(llvm_type_of(op->type), w,
                                    vec_fn->getName(), args);
            } else {

                // No vector version found. Scalarize. Extract each simd
                // lane in turn and do one scalar call to the function.
                value = UndefValue::get(result_type);
                for (int i = 0; i < op->type.lanes(); i++) {
                    Value *idx = ConstantInt::get(i32, i);
                    vector<Value *> arg_lane(args.size());
                    for (size_t j = 0; j < args.size(); j++) {
                        if (args[j]->getType()->isVectorTy()) {
                            arg_lane[j] = builder->CreateExtractElement(args[j], idx);
                        } else {
                            arg_lane[j] = args[j];
                        }
                    }
                    CallInst *call = builder->CreateCall(fn, arg_lane);
                    if (op->is_pure()) {
                        call->setDoesNotAccessMemory();
                    }
                    call->setDoesNotThrow();
                    if (!call->getType()->isVoidTy()) {
                        value = builder->CreateInsertElement(value, call, idx);
                    } // otherwise leave it as undef.
                }
            }
        }
    }
}

void CodeGen_LLVM::visit(const Let *op) {
    sym_push(op->name, codegen(op->value));
    if (op->value.type() == Int(32)) {
        alignment_info.push(op->name, modulus_remainder(op->value, alignment_info));
    }
    value = codegen(op->body);
    if (op->value.type() == Int(32)) {
        alignment_info.pop(op->name);
    }
    sym_pop(op->name);
}

void CodeGen_LLVM::visit(const LetStmt *op) {
    sym_push(op->name, codegen(op->value));

    if (op->value.type() == Int(32)) {
        alignment_info.push(op->name, modulus_remainder(op->value, alignment_info));
    }

    codegen(op->body);

    if (op->value.type() == Int(32)) {
        alignment_info.pop(op->name);
    }

    sym_pop(op->name);
}

void CodeGen_LLVM::visit(const AssertStmt *op) {
    create_assertion(codegen(op->condition), op->message);
}

Constant *CodeGen_LLVM::create_string_constant(const string &s) {
    map<string, Constant *>::iterator iter = string_constants.find(s);
    if (iter == string_constants.end()) {
        vector<char> data;
        data.reserve(s.size()+1);
        data.insert(data.end(), s.begin(), s.end());
        data.push_back(0);
        Constant *val = create_binary_blob(data, "str");
        string_constants[s] = val;
        return val;
    } else {
        return iter->second;
    }
}

Constant *CodeGen_LLVM::create_binary_blob(const vector<char> &data, const string &name) {
    llvm::Type *type = ArrayType::get(i8, data.size());
    bool constant = data.size() > 1024;
    GlobalVariable *global = new GlobalVariable(*module, type,
                                                constant, GlobalValue::PrivateLinkage,
                                                0, name);
    ArrayRef<unsigned char> data_array((const unsigned char *)&data[0], data.size());
    global->setInitializer(ConstantDataArray::get(*context, data_array));
    global->setAlignment(32);

    Constant *zero = ConstantInt::get(i32, 0);
    Constant *zeros[] = {zero, zero};
#if LLVM_VERSION >= 37
    Constant *ptr = ConstantExpr::getInBoundsGetElementPtr(type, global, zeros);
#else
    Constant *ptr = ConstantExpr::getInBoundsGetElementPtr(global, zeros);
#endif
    return ptr;
}

void CodeGen_LLVM::create_assertion(Value *cond, Expr message, llvm::Value *error_code) {

    internal_assert(!message.defined() || message.type() == Int(32))
        << "Assertion result is not an int: " << message;

    if (target.has_feature(Target::NoAsserts)) return;

    // If the condition is a vector, fold it down to a scalar
    VectorType *vt = dyn_cast<VectorType>(cond->getType());
    if (vt) {
        Value *scalar_cond = builder->CreateExtractElement(cond, ConstantInt::get(i32, 0));
        for (unsigned i = 1; i < vt->getNumElements(); i++) {
            Value *lane = builder->CreateExtractElement(cond, ConstantInt::get(i32, i));
            scalar_cond = builder->CreateAnd(scalar_cond, lane);
        }
        cond = scalar_cond;
    }

    // Make a new basic block for the assert
    BasicBlock *assert_fails_bb = BasicBlock::Create(*context, "assert failed", function);
    BasicBlock *assert_succeeds_bb = BasicBlock::Create(*context, "assert succeeded", function);

    // If the condition fails, enter the assert body, otherwise, enter the block after
    builder->CreateCondBr(cond, assert_succeeds_bb, assert_fails_bb, very_likely_branch);

    // Build the failure case
    builder->SetInsertPoint(assert_fails_bb);

    // Call the error handler
    if (!error_code) error_code = codegen(message);

    return_with_error_code(error_code);

    // Continue on using the success case
    builder->SetInsertPoint(assert_succeeds_bb);
}

void CodeGen_LLVM::return_with_error_code(llvm::Value *error_code) {
    // Branch to the destructor block, which cleans up and then bails out.
    BasicBlock *dtors = get_destructor_block();

    // Hook up our error code to the phi node that the destructor block starts with.
    PHINode *phi = dyn_cast<PHINode>(dtors->begin());
    internal_assert(phi) << "The destructor block is supposed to start with a phi node\n";
    phi->addIncoming(error_code, builder->GetInsertBlock());

    builder->CreateBr(get_destructor_block());
}

void CodeGen_LLVM::visit(const ProducerConsumer *op) {
    BasicBlock *produce = BasicBlock::Create(*context, std::string("produce ") + op->name, function);
    builder->CreateBr(produce);
    builder->SetInsertPoint(produce);
    codegen(op->produce);

    if (op->update.defined()) {
        BasicBlock *update = BasicBlock::Create(*context, std::string("update ") + op->name, function);
        builder->CreateBr(update);
        builder->SetInsertPoint(update);
        codegen(op->update);
    }

    BasicBlock *consume = BasicBlock::Create(*context, std::string("consume ") + op->name, function);
    builder->CreateBr(consume);
    builder->SetInsertPoint(consume);
    codegen(op->consume);
}

void CodeGen_LLVM::visit(const For *op) {
    Value *min = codegen(op->min);
    Value *extent = codegen(op->extent);

    if (op->for_type == ForType::Serial) {
        Value *max = builder->CreateNSWAdd(min, extent);

        BasicBlock *preheader_bb = builder->GetInsertBlock();

        // Make a new basic block for the loop
        BasicBlock *loop_bb = BasicBlock::Create(*context, std::string("for ") + op->name, function);
        // Create the block that comes after the loop
        BasicBlock *after_bb = BasicBlock::Create(*context, std::string("end for ") + op->name, function);

        // If min < max, fall through to the loop bb
        Value *enter_condition = builder->CreateICmpSLT(min, max);
        builder->CreateCondBr(enter_condition, loop_bb, after_bb, very_likely_branch);
        builder->SetInsertPoint(loop_bb);

        // Make our phi node.
        PHINode *phi = builder->CreatePHI(i32, 2);
        phi->addIncoming(min, preheader_bb);

        // Within the loop, the variable is equal to the phi value
        sym_push(op->name, phi);

        // Emit the loop body
        codegen(op->body);

        // Update the counter
        Value *next_var = builder->CreateNSWAdd(phi, ConstantInt::get(i32, 1));

        // Add the back-edge to the phi node
        phi->addIncoming(next_var, builder->GetInsertBlock());

        // Maybe exit the loop
        Value *end_condition = builder->CreateICmpNE(next_var, max);
        builder->CreateCondBr(end_condition, loop_bb, after_bb);

        builder->SetInsertPoint(after_bb);

        // Pop the loop variable from the scope
        sym_pop(op->name);
    } else if (op->for_type == ForType::Parallel) {

        debug(3) << "Entering parallel for loop over " << op->name << "\n";

        // Find every symbol that the body of this loop refers to
        // and dump it into a closure
        Closure closure(op->body, op->name);

        // Allocate a closure
        StructType *closure_t = build_closure_type(closure, buffer_t_type, context);
        Value *ptr = create_alloca_at_entry(closure_t, 1);

        // Fill in the closure
        pack_closure(closure_t, ptr, closure, symbol_table, buffer_t_type, builder);

        // Make a new function that does one iteration of the body of the loop
        llvm::Type *voidPointerType = (llvm::Type *)(i8->getPointerTo());
        llvm::Type *args_t[] = {voidPointerType, i32, voidPointerType};
        FunctionType *func_t = FunctionType::get(i32, args_t, false);
        llvm::Function *containing_function = function;
        function = llvm::Function::Create(func_t, llvm::Function::InternalLinkage,
                                          "par_for_" + function->getName() + "_" + op->name, module.get());
        function->setDoesNotAlias(3);

        // Make the initial basic block and jump the builder into the new function
        IRBuilderBase::InsertPoint call_site = builder->saveIP();
        BasicBlock *block = BasicBlock::Create(*context, "entry", function);
        builder->SetInsertPoint(block);

        // Get the user context value before swapping out the symbol table.
        Value *user_context = get_user_context();

        // Save the destructor block
        BasicBlock *parent_destructor_block = destructor_block;
        destructor_block = nullptr;

        // Make a new scope to use
        Scope<Value *> saved_symbol_table;
        symbol_table.swap(saved_symbol_table);

        // Get the function arguments

        // The user context is first argument of the function; it's
        // important that we override the name to be "__user_context",
        // since the LLVM function has a random auto-generated name for
        // this argument.
        llvm::Function::arg_iterator iter = function->arg_begin();
        sym_push("__user_context", iterator_to_pointer(iter));

        // Next is the loop variable.
        ++iter;
        sym_push(op->name, iterator_to_pointer(iter));

        // The closure pointer is the third and last argument.
        ++iter;
        iter->setName("closure");
        Value *closure_handle = builder->CreatePointerCast(iterator_to_pointer(iter),
                                                           closure_t->getPointerTo());
        // Load everything from the closure into the new scope
        unpack_closure(closure, symbol_table, closure_t, closure_handle, builder);

        // Generate the new function body
        codegen(op->body);

        // Return success
        return_with_error_code(ConstantInt::get(i32, 0));

        // Move the builder back to the main function and call do_par_for
        builder->restoreIP(call_site);
        llvm::Function *do_par_for = module->getFunction("halide_do_par_for");
        internal_assert(do_par_for) << "Could not find halide_do_par_for in initial module\n";
        do_par_for->setDoesNotAlias(5);
        //do_par_for->setDoesNotCapture(5);
        ptr = builder->CreatePointerCast(ptr, i8->getPointerTo());
        Value *args[] = {user_context, function, min, extent, ptr};
        debug(4) << "Creating call to do_par_for\n";
        Value *result = builder->CreateCall(do_par_for, args);

        debug(3) << "Leaving parallel for loop over " << op->name << "\n";

        // Now restore the scope
        symbol_table.swap(saved_symbol_table);
        function = containing_function;

        // Restore the destructor block
        destructor_block = parent_destructor_block;

        // Check for success
        Value *did_succeed = builder->CreateICmpEQ(result, ConstantInt::get(i32, 0));
        create_assertion(did_succeed, Expr(), result);

    } else {
        internal_error << "Unknown type of For node. Only Serial and Parallel For nodes should survive down to codegen.\n";
    }
}

void CodeGen_LLVM::visit(const Store *op) {
    // Even on 32-bit systems, Handles are treated as 64-bit in
    // memory, so convert stores of handles to stores of uint64_ts.
    if (op->value.type().is_handle()) {
        Expr v = reinterpret(UInt(64, op->value.type().lanes()), op->value);
        codegen(Store::make(op->name, v, op->index, op->param));
        return;
    }

    Halide::Type value_type = op->value.type();
    Value *val = codegen(op->value);
    bool is_external = (external_buffer.find(op->name) != external_buffer.end());
    // Scalar
    if (value_type.is_scalar()) {
        Value *ptr = codegen_buffer_pointer(op->name, value_type, op->index);
        StoreInst *store = builder->CreateAlignedStore(val, ptr, value_type.bytes());
        add_tbaa_metadata(store, op->name, op->index);
    } else {
        int alignment = value_type.bytes();
        const Ramp *ramp = op->index.as<Ramp>();
        if (ramp && is_one(ramp->stride)) {

            int native_bits = native_vector_bits();
            int native_bytes = native_bits / 8;

            // Boost the alignment if possible, up to the native vector width.
            ModulusRemainder mod_rem = modulus_remainder(ramp->base, alignment_info);
            while ((mod_rem.remainder & 1) == 0 &&
                   (mod_rem.modulus & 1) == 0 &&
                   alignment < native_bytes) {
                mod_rem.modulus /= 2;
                mod_rem.remainder /= 2;
                alignment *= 2;
            }

            // If it is an external buffer, then we cannot assume that the host pointer
            // is aligned to at least the native vector width. However, we may be able to do
            // better than just assuming that it is unaligned.
            if (is_external && op->param.defined()) {
                int host_alignment = op->param.host_alignment();
                alignment = gcd(alignment, host_alignment);
            }

            // For dense vector stores wider than the native vector
            // width, bust them up into native vectors.
            int store_lanes = value_type.lanes();
            int native_lanes = native_bits / value_type.bits();

            for (int i = 0; i < store_lanes; i += native_lanes) {
                int slice_lanes = std::min(native_lanes, store_lanes - i);
                Expr slice_base = simplify(ramp->base + i);
                Expr slice_index = slice_lanes == 1 ? slice_base : Ramp::make(slice_base, 1, slice_lanes);
                Value *slice_val = slice_vector(val, i, slice_lanes);
                Value *elt_ptr = codegen_buffer_pointer(op->name, value_type.element_of(), slice_base);
                Value *vec_ptr = builder->CreatePointerCast(elt_ptr, slice_val->getType()->getPointerTo());
                StoreInst *store = builder->CreateAlignedStore(slice_val, vec_ptr, alignment);
                add_tbaa_metadata(store, op->name, slice_index);
            }
        } else if (ramp) {
            Type ptr_type = value_type.element_of();
            Value *ptr = codegen_buffer_pointer(op->name, ptr_type, ramp->base);
            const IntImm *const_stride = ramp->stride.as<IntImm>();
            Value *stride = codegen(ramp->stride);
            // Scatter without generating the indices as a vector
            for (int i = 0; i < ramp->lanes; i++) {
                Constant *lane = ConstantInt::get(i32, i);
                Value *v = builder->CreateExtractElement(val, lane);
                if (const_stride) {
                    // Use a constant offset from the base pointer
                    Value *p =
                        builder->CreateConstInBoundsGEP1_32(
#if LLVM_VERSION >= 37
                            llvm_type_of(ptr_type),
#endif
                            ptr,
                            const_stride->value * i);
                    StoreInst *store = builder->CreateStore(v, p);
                    add_tbaa_metadata(store, op->name, op->index);
                } else {
                    // Increment the pointer by the stride for each element
                    StoreInst *store = builder->CreateStore(v, ptr);
                    add_tbaa_metadata(store, op->name, op->index);
                    ptr = builder->CreateInBoundsGEP(ptr, stride);
                }
            }
        } else {
            // Scatter
            Value *index = codegen(op->index);
            for (int i = 0; i < value_type.lanes(); i++) {
                Value *lane = ConstantInt::get(i32, i);
                Value *idx = builder->CreateExtractElement(index, lane);
                Value *v = builder->CreateExtractElement(val, lane);
                Value *ptr = codegen_buffer_pointer(op->name, value_type.element_of(), idx);
                StoreInst *store = builder->CreateStore(v, ptr);
                add_tbaa_metadata(store, op->name, op->index);
            }
        }
    }

}


void CodeGen_LLVM::visit(const Block *op) {
    codegen(op->first);
    if (op->rest.defined()) codegen(op->rest);
}

void CodeGen_LLVM::visit(const Realize *op) {
    internal_error << "Realize encountered during codegen\n";
}

void CodeGen_LLVM::visit(const Provide *op) {
    internal_error << "Provide encountered during codegen\n";
}

void CodeGen_LLVM::visit(const IfThenElse *op) {
    BasicBlock *true_bb = BasicBlock::Create(*context, "true_bb", function);
    BasicBlock *false_bb = BasicBlock::Create(*context, "false_bb", function);
    BasicBlock *after_bb = BasicBlock::Create(*context, "after_bb", function);
    builder->CreateCondBr(codegen(op->condition), true_bb, false_bb);

    builder->SetInsertPoint(true_bb);
    codegen(op->then_case);
    builder->CreateBr(after_bb);

    builder->SetInsertPoint(false_bb);
    if (op->else_case.defined()) {
        codegen(op->else_case);
    }
    builder->CreateBr(after_bb);

    builder->SetInsertPoint(after_bb);
}

void CodeGen_LLVM::visit(const Evaluate *op) {
    codegen(op->value);

    // Discard result
    value = nullptr;
}

Value *CodeGen_LLVM::create_alloca_at_entry(llvm::Type *t, int n, bool zero_initialize, const string &name) {
    IRBuilderBase::InsertPoint here = builder->saveIP();
    BasicBlock *entry = &builder->GetInsertBlock()->getParent()->getEntryBlock();
    if (entry->empty()) {
        builder->SetInsertPoint(entry);
    } else {
        builder->SetInsertPoint(entry, entry->getFirstInsertionPt());
    }
    Value *size = ConstantInt::get(i32, n);
    AllocaInst *ptr = builder->CreateAlloca(t, size, name);
    if (t->isVectorTy() || n > 1) {
        ptr->setAlignment(native_vector_bits() / 8);
    }

    if (zero_initialize) {
        internal_assert(n == 1) << "Zero initialization for stack arrays not implemented\n";
        builder->CreateStore(Constant::getNullValue(t), ptr);
    }
    builder->restoreIP(here);
    return ptr;
}

Value *CodeGen_LLVM::get_user_context() const {
    Value *ctx = sym_get("__user_context", false);
    if (!ctx) {
        ctx = ConstantPointerNull::get(i8->getPointerTo()); // void*
    }
    return ctx;
}

Value *CodeGen_LLVM::call_intrin(Type result_type, int intrin_lanes,
                                 const string &name, vector<Expr> args) {
    vector<Value *> arg_values(args.size());
    for (size_t i = 0; i < args.size(); i++) {
        arg_values[i] = codegen(args[i]);
    }

    return call_intrin(llvm_type_of(result_type),
                       intrin_lanes,
                       name, arg_values);
}

Value *CodeGen_LLVM::call_intrin(llvm::Type *result_type, int intrin_lanes,
                                 const string &name, vector<Value *> arg_values) {
    internal_assert(result_type->isVectorTy()) << "call_intrin is for vector intrinsics only\n";

    int arg_lanes = (int)(result_type->getVectorNumElements());

    if (intrin_lanes != arg_lanes) {
        // Cut up each arg into appropriately-sized pieces, call the
        // intrinsic on each, then splice together the results.
        vector<Value *> results;
        for (int start = 0; start < arg_lanes; start += intrin_lanes) {
            vector<Value *> args;
            for (size_t i = 0; i < arg_values.size(); i++) {
                if (arg_values[i]->getType()->isVectorTy()) {
                    internal_assert((int)arg_values[i]->getType()->getVectorNumElements() == arg_lanes);
                    args.push_back(slice_vector(arg_values[i], start, intrin_lanes));
                } else {
                    args.push_back(arg_values[i]);
                }
            }

            llvm::Type *result_slice_type =
                llvm::VectorType::get(result_type->getScalarType(), intrin_lanes);

            results.push_back(call_intrin(result_slice_type, intrin_lanes, name, args));
        }
        Value *result = concat_vectors(results);
        return slice_vector(result, 0, arg_lanes);
    }

    vector<llvm::Type *> arg_types(arg_values.size());
    for (size_t i = 0; i < arg_values.size(); i++) {
        arg_types[i] = arg_values[i]->getType();
    }

    llvm::Function *fn = module->getFunction(name);

    if (!fn) {
        llvm::Type *intrinsic_result_type = VectorType::get(result_type->getScalarType(), intrin_lanes);
        FunctionType *func_t = FunctionType::get(intrinsic_result_type, arg_types, false);
        fn = llvm::Function::Create(func_t, llvm::Function::ExternalLinkage, name, module.get());
        fn->setCallingConv(CallingConv::C);
    }

    CallInst *call = builder->CreateCall(fn, arg_values);

    call->setDoesNotAccessMemory();
    call->setDoesNotThrow();

    return call;
}

Value *CodeGen_LLVM::slice_vector(Value *vec, int start, int size) {
    int vec_lanes = vec->getType()->getVectorNumElements();

    if (start == 0 && size == vec_lanes) {
        return vec;
    }

    vector<int> indices(size);
    for (int i = 0; i < size; i++) {
        int idx = start + i;
        if (idx >= 0 && idx < vec_lanes) {
            indices[i] = idx;
        } else {
            indices[i] = -1;
        }
    }
    return shuffle_vectors(vec, indices);
}

Value *CodeGen_LLVM::concat_vectors(const vector<Value *> &v) {
    if (v.size() == 1) return v[0];

    internal_assert(!v.empty());

    vector<Value *> vecs = v;

    while (vecs.size() > 1) {
        vector<Value *> new_vecs;

        for (size_t i = 0; i < vecs.size()-1; i += 2) {
            Value *v1 = vecs[i];
            Value *v2 = vecs[i+1];

            int w1 = v1->getType()->getVectorNumElements();
            int w2 = v2->getType()->getVectorNumElements();

            // Possibly pad one of the vectors to match widths.
            if (w1 < w2) {
                v1 = slice_vector(v1, 0, w2);
            } else if (w2 < w1) {
                v2 = slice_vector(v2, 0, w1);
            }
            int w_matched = std::max(w1, w2);

            internal_assert(v1->getType() == v2->getType());

            vector<int> indices(w1 + w2);
            for (int i = 0; i < w1; i++) {
                indices[i] = i;
            }
            for (int i = 0; i < w2; i++) {
                indices[w1 + i] = w_matched + i;
            }

            Value *merged = shuffle_vectors(v1, v2, indices);

            new_vecs.push_back(merged);
        }

        // If there were an odd number of them, we need to also push
        // the one that didn't get merged.
        if (vecs.size() & 1) {
            new_vecs.push_back(vecs.back());
        }

        vecs.swap(new_vecs);
    }

    return vecs[0];
}

Value *CodeGen_LLVM::shuffle_vectors(Value *a, Value *b,
                                     const std::vector<int> &indices) {
    internal_assert(a->getType() == b->getType());
    vector<Constant *> llvm_indices(indices.size());
    for (size_t i = 0; i < llvm_indices.size(); i++) {
        if (indices[i] >= 0) {
            internal_assert(indices[i] < (int)a->getType()->getVectorNumElements() * 2);
            llvm_indices[i] = ConstantInt::get(i32, indices[i]);
        } else {
            // Only let -1 be undef.
            internal_assert(indices[i] == -1);
            llvm_indices[i] = UndefValue::get(i32);
        }
    }

    return builder->CreateShuffleVector(a, b, ConstantVector::get(llvm_indices));
}

Value *CodeGen_LLVM::shuffle_vectors(Value *a, const std::vector<int> &indices) {
    Value *b = UndefValue::get(a->getType());
    return shuffle_vectors(a, b, indices);
}


std::pair<llvm::Function *, int> CodeGen_LLVM::find_vector_runtime_function(const std::string &name, int lanes) {
    // Check if a vector version of the function already
    // exists at some useful width. We use the naming
    // convention that a N-wide version of a function foo is
    // called fooxN. All of our intrinsics are power-of-two
    // sized, so starting at the first power of two >= the
    // vector width, we'll try all powers of two in decreasing
    // order.
    vector<int> sizes_to_try;
    int l = 1;
    while (l < lanes) l *= 2;
    for (int i = l; i > 1; i /= 2) {
        sizes_to_try.push_back(i);
    }

    // If none of those match, we'll also try doubling
    // the lanes up to the next power of two (this is to catch
    // cases where we're a 64-bit vector and have a 128-bit
    // vector implementation).
    sizes_to_try.push_back(l*2);

    for (size_t i = 0; i < sizes_to_try.size(); i++) {
        int l = sizes_to_try[i];
        llvm::Function *vec_fn = module->getFunction(name + "x" + std::to_string(l));
        if (vec_fn) {
            return std::make_pair(vec_fn, l);
        }
    }

    return std::make_pair<llvm::Function *, int>(nullptr, 0);
}

ModulusRemainder CodeGen_LLVM::get_alignment_info(Expr e) {
    return modulus_remainder(e, alignment_info);
}

}}<|MERGE_RESOLUTION|>--- conflicted
+++ resolved
@@ -449,11 +449,7 @@
     names.argv_name = names.simple_name + "_argv";
     names.metadata_name = names.simple_name + "_metadata";
 
-<<<<<<< HEAD
     const std::vector<LoweredArgument> &args = f.args;
-=======
-    const std::vector<Argument> &args = f.args;
->>>>>>> f951cd06
 
     if (f.linkage == LoweredFunc::External &&
         target.has_feature(Target::CPlusPlusMangling) &&
