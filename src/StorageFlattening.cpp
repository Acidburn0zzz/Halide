--- conflicted
+++ resolved
@@ -18,7 +18,7 @@
 using std::set;
 
 namespace {
-    
+
 class FlattenDimensions : public IRMutator {
 public:
     FlattenDimensions(const map<string, pair<Function, int>> &e, const Target &t)
@@ -124,65 +124,6 @@
         internal_assert(storage_permutation.size() == op->bounds.size());
 
         stmt = body;
-<<<<<<< HEAD
-        for (size_t idx = 0; idx < realize->types.size(); idx++) {
-            string buffer_name = realize->name;
-            if (realize->types.size() > 1) {
-                buffer_name = buffer_name + '.' + std::to_string(idx);
-            }
-
-            // Make the names for the mins, extents, and strides
-            int dims = realize->bounds.size();
-            vector<string> min_name(dims), extent_name(dims), stride_name(dims);
-            for (int i = 0; i < dims; i++) {
-                string d = std::to_string(i);
-                min_name[i] = buffer_name + ".min." + d;
-                stride_name[i] = buffer_name + ".stride." + d;
-                extent_name[i] = buffer_name + ".extent." + d;
-            }
-            vector<Expr> min_var(dims), extent_var(dims), stride_var(dims);
-            for (int i = 0; i < dims; i++) {
-                min_var[i] = Variable::make(Int(32), min_name[i]);
-                extent_var[i] = Variable::make(Int(32), extent_name[i]);
-                stride_var[i] = Variable::make(Int(32), stride_name[i]);
-            }
-
-            // Promote the type to be a multiple of 8 bits
-            Type t = realize->types[idx].with_bits(realize->types[idx].bytes() * 8);
-
-            // Create a buffer_t object for this allocation.
-            vector<Expr> args(dims*3 + 2);
-            //args[0] = Call::make(Handle(), Call::null_handle, vector<Expr>(), Call::Intrinsic);
-            Expr first_elem = Load::make(t, buffer_name, 0, Buffer<>(), Parameter());
-            args[0] = Call::make(Handle(), Call::address_of, {first_elem}, Call::PureIntrinsic);
-            args[1] = make_zero(realize->types[idx]);
-            for (int i = 0; i < dims; i++) {
-                args[3*i+2] = min_var[i];
-                args[3*i+3] = extent_var[i];
-                args[3*i+4] = stride_var[i];
-            }
-            Expr buf = Call::make(type_of<struct buffer_t *>(), Call::create_buffer_t,
-                                  args, Call::Intrinsic);
-            stmt = LetStmt::make(buffer_name + ".buffer",
-                                 buf,
-                                 stmt);
-
-            // Make the allocation node
-            stmt = Allocate::make(buffer_name, t, extents, condition, stmt);
-
-            // Compute the strides
-            for (int i = (int)realize->bounds.size()-1; i > 0; i--) {
-                int prev_j = storage_permutation[i-1];
-                int j = storage_permutation[i];
-                Expr stride = stride_var[prev_j] * extent_var[prev_j];
-                stmt = LetStmt::make(stride_name[j], stride, stmt);
-            }
-            // Innermost stride is one
-            if (dims > 0) {
-                int innermost = storage_permutation.empty() ? 0 : storage_permutation[0];
-                stmt = LetStmt::make(stride_name[innermost], 1, stmt);
-            }
-=======
         internal_assert(op->types.size() == 1);
 
         // Make the names for the mins, extents, and strides
@@ -200,11 +141,10 @@
             extent_var[i] = Variable::make(Int(32), extent_name[i]);
             stride_var[i] = Variable::make(Int(32), stride_name[i]);
         }
->>>>>>> c0d7a017
 
         // Create a buffer_t object for this allocation.
         vector<Expr> args(dims*3 + 2);
-        Expr first_elem = Load::make(op->types[0], op->name, 0, BufferPtr(), Parameter());
+        Expr first_elem = Load::make(op->types[0], op->name, 0, Buffer<>(), Parameter());
         args[0] = Call::make(Handle(), Call::address_of, {first_elem}, Call::PureIntrinsic);
         args[1] = make_zero(op->types[0]);
         for (int i = 0; i < dims; i++) {
@@ -226,13 +166,13 @@
             Expr stride = stride_var[prev_j] * extent_var[prev_j];
             stmt = LetStmt::make(stride_name[j], stride, stmt);
         }
-        
+
         // Innermost stride is one
         if (dims > 0) {
             int innermost = storage_permutation.empty() ? 0 : storage_permutation[0];
             stmt = LetStmt::make(stride_name[innermost], 1, stmt);
         }
-        
+
         // Assign the mins and extents stored
         for (size_t i = op->bounds.size(); i > 0; i--) {
             stmt = LetStmt::make(min_name[i-1], op->bounds[i-1].min, stmt);
@@ -244,7 +184,7 @@
         internal_assert(op->values.size() == 1);
 
         Expr idx = mutate(flatten_args(op->name, op->args));
-        Expr value = mutate(op->values[0]);        
+        Expr value = mutate(op->values[0]);
         stmt = Store::make(op->name, value, idx, Parameter());
     }
 
@@ -281,8 +221,8 @@
 
     Type upgrade(Type t) {
         return t.with_bits(((t.bits() + 7)/8)*8);
-    }   
-    
+    }
+
     void visit(const Call *op) {
         if (op->is_intrinsic(Call::address_of)) {
             Expr load = mutate(op->args[0]);
@@ -314,7 +254,7 @@
     }
 
     void visit(const Allocate *op) {
-        Type t = upgrade(op->type);        
+        Type t = upgrade(op->type);
         if (t != op->type) {
             vector<Expr> extents;
             for (Expr e : op->extents) {
@@ -348,8 +288,8 @@
             if (outputs.count(f.name())) {
                 output_buf = f.output_buffers()[idx];
             }
-        }                        
-        
+        }
+
         if (output_buf.defined()) {
             stmt = Store::make(op->name, op->value, op->index, output_buf);
         } else {
@@ -359,7 +299,7 @@
 
     const map<string, pair<Function, int>> &env;
     set<string> outputs;
-    
+
 public:
     ConnectOutputBuffers(const std::map<string, pair<Function, int>> &e,
                          const vector<Function> &o) : env(e) {
@@ -370,7 +310,7 @@
 };
 
 }  // namespace
-    
+
 Stmt storage_flattening(Stmt s,
                         const vector<Function> &outputs,
                         const map<string, Function> &env,
