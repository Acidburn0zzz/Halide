#include "Halide.h"
#include <stdio.h>
#include <stdlib.h>

using namespace Halide;

// This test executes a simple kernel with a non-zero min value. The code is
// adapted from lesson_06_realizing_over_shifted_domains.cpp and scheduled for
// GLSL
int shifted_domains() {

    // This test must be run with an OpenGL target.
    const Target target = get_jit_target_from_environment().with_feature(Target::OpenGL);

    int errors = 0;

    Func gradient("gradient");
    Var x("x"), y("y"), c("c");
    gradient(x, y, c) = cast<float>(x + y);

    gradient.bound(c, 0, 1);
    gradient.glsl(x, y, c);

    printf("Evaluating gradient from (0, 0) to (7, 7)\n");
<<<<<<< HEAD
    Buffer<float> result(8, 8, 1);
    gradient.realize(result);
=======
    Image<float> result(8, 8, 1);
    gradient.realize(result, target);
>>>>>>> 5d77cf8d
    result.copy_to_host();

    for (int y = 0; y < 8; y++) {
        for (int x = 0; x < 8; x++) {
            float actual = result(x, y);
            float expected = float(x + y);
            if (actual != expected) {
                printf("Error at %d,%d result %f should be %f\n",
                       x, y, actual, expected);
                errors++;
            }
        }
    }

    Buffer<float> shifted(5, 7, 1);
    shifted.set_min(100, 50);

    printf("Evaluating gradient from (100, 50) to (104, 56)\n");

    gradient.realize(shifted, target);
    shifted.copy_to_host();

    for (int y = 50; y < 57; y++) {
        for (int x = 100; x < 105; x++) {
            float actual = shifted(x, y);
            float expected = float(x + y);
            if (actual != expected) {
                printf("Error at %d,%d result %f should be %f\n",
                       x, y, actual, expected);
                errors++;
            }
        }
    }

    // Test with a negative min
    shifted.set_min(-100, -50);

    printf("Evaluating gradient from (-100, -50) to (-96, -44)\n");

    gradient.realize(shifted, target);
    shifted.copy_to_host();

    for (int y = -50; y < -44; y++) {
        for (int x = -100; x < -96; x++) {
            float actual = shifted(x, y);
            float expected = float(x + y);
            if (actual != expected) {
                printf("Error at %d,%d result %f should be %f\n",
                       x, y, actual, expected);
                errors++;
            }
        }
    }

    return errors;
}

int main() {

    if (shifted_domains() == 0) {
        printf("PASSED\n");
    }

    return 0;
}<|MERGE_RESOLUTION|>--- conflicted
+++ resolved
@@ -22,13 +22,8 @@
     gradient.glsl(x, y, c);
 
     printf("Evaluating gradient from (0, 0) to (7, 7)\n");
-<<<<<<< HEAD
     Buffer<float> result(8, 8, 1);
-    gradient.realize(result);
-=======
-    Image<float> result(8, 8, 1);
     gradient.realize(result, target);
->>>>>>> 5d77cf8d
     result.copy_to_host();
 
     for (int y = 0; y < 8; y++) {
