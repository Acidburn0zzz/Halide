#include "HalideRuntime.h"
#include "HalideBuffer.h"

// Grab the internal device_interface functions
#define WEAK
#include "device_interface.h"

#include <stdio.h>
#include <stdlib.h>

#include "cleanup_on_error.h"

using namespace Halide::Runtime;

const int size = 64;

int successful_mallocs = 0, failed_mallocs = 0, frees = 0, errors = 0, device_mallocs = 0, device_frees = 0;

void *my_halide_malloc(void *user_context, size_t x) {
    // Only the first malloc succeeds
    if (successful_mallocs) {
        failed_mallocs++;
        return nullptr;
    }
    successful_mallocs++;

    void *orig = malloc(x+40);
    // Round up to next multiple of 32. Should add at least 8 bytes so we can fit the original pointer.
    void *ptr = (void *)((((size_t)orig + 32) >> 5) << 5);
    ((void **)ptr)[-1] = orig;
    return ptr;
}

void my_halide_free(void *user_context, void *ptr) {
    frees++;
    free(((void**)ptr)[-1]);
}

void my_halide_error(void *user_context, const char *msg) {
    errors++;
}

#ifndef _WIN32
// These two can't be overridden on windows, so we'll just check that
// the number of calls to free matches the number of calls to malloc.
extern "C" int halide_device_free(void *user_context, struct halide_buffer_t *buf) {
    device_frees++;
    return buf->device_interface->device_free(user_context, buf);
}

<<<<<<< HEAD
extern "C" int halide_device_malloc(void *user_context, struct halide_buffer_t *buf,
                                    const halide_device_interface_t *interface) {
    device_mallocs++;
=======
extern "C" int halide_device_malloc(void *user_context, struct buffer_t *buf, const halide_device_interface_t *interface) {
    if (!buf->dev) {
        printf("Custom device malloc!\n");
        device_mallocs++;
    }
>>>>>>> 83a640ab
    return interface->device_malloc(user_context, buf);
}
#endif

int main(int argc, char **argv) {

    halide_set_custom_malloc(&my_halide_malloc);
    halide_set_custom_free(&my_halide_free);
    halide_set_error_handler(&my_halide_error);

    Buffer<int32_t> output(size);
    int result = cleanup_on_error(output);

    if (result != halide_error_code_out_of_memory) {
        printf("The exit status was %d instead of %d\n", result, halide_error_code_out_of_memory);
        return -1;
    }

    if (failed_mallocs != 1) {
        printf("One of the mallocs was supposed to fail\n");
        return -1;
    }

    if (successful_mallocs != 1) {
        printf("One of the mallocs was supposed to succeed\n");
        return -1;
    }

    if (frees != 1) {
        printf("The successful malloc should have been freed\n");
        return -1;
    }

    if (errors != 1) {
        // There's one error from the malloc failing
        printf("There was supposed to be one error\n");
        return -1;
    }

    if (device_mallocs != device_frees) {
        printf("There were a different number of device mallocs (%d) and frees (%d)\n", device_mallocs, device_frees);
        return -1;
    }

    printf("Success!\n");
    return 0;
}<|MERGE_RESOLUTION|>--- conflicted
+++ resolved
@@ -48,17 +48,11 @@
     return buf->device_interface->device_free(user_context, buf);
 }
 
-<<<<<<< HEAD
 extern "C" int halide_device_malloc(void *user_context, struct halide_buffer_t *buf,
                                     const halide_device_interface_t *interface) {
-    device_mallocs++;
-=======
-extern "C" int halide_device_malloc(void *user_context, struct buffer_t *buf, const halide_device_interface_t *interface) {
-    if (!buf->dev) {
-        printf("Custom device malloc!\n");
+    if (!buf->device) {
         device_mallocs++;
     }
->>>>>>> 83a640ab
     return interface->device_malloc(user_context, buf);
 }
 #endif
